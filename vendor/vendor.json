{
	"comment": "",
	"ignore": "test",
	"package": [
		{
			"checksumSHA1": "xeK+ux8fKSSJJVW04/TE9yQFfGs=",
			"path": "github.com/Azure/azure-sdk-for-go/services/appinsights/mgmt/2015-05-01/insights",
			"revision": "fbe7db0e3f9793ba3e5704efbab84f51436c136e",
			"revisionTime": "2018-07-03T19:15:42Z",
			"version": "=v18.0.0",
			"versionExact": "v18.0.0"
		},
		{
			"checksumSHA1": "j10oMaF3ShS83b71sfCW9dub5k4=",
			"path": "github.com/Azure/azure-sdk-for-go/services/automation/mgmt/2015-10-31/automation",
			"revision": "fbe7db0e3f9793ba3e5704efbab84f51436c136e",
			"revisionTime": "2018-07-03T19:15:42Z",
			"version": "=v18.0.0",
			"versionExact": "v18.0.0"
		},
		{
			"checksumSHA1": "qVMpxe1n/pINpOpjfaZDDtKpOO0=",
			"path": "github.com/Azure/azure-sdk-for-go/services/cdn/mgmt/2017-10-12/cdn",
			"revision": "fbe7db0e3f9793ba3e5704efbab84f51436c136e",
			"revisionTime": "2018-07-03T19:15:42Z",
			"version": "=v18.0.0",
			"versionExact": "v18.0.0"
		},
		{
			"checksumSHA1": "kM2PZfGUZRmE9wFeHAFjHFPepzk=",
			"path": "github.com/Azure/azure-sdk-for-go/services/compute/mgmt/2017-12-01/compute",
			"revision": "fbe7db0e3f9793ba3e5704efbab84f51436c136e",
			"revisionTime": "2018-07-03T19:15:42Z",
			"version": "=v18.0.0",
			"versionExact": "v18.0.0"
		},
		{
			"checksumSHA1": "a/mbRxz450lwbacAUuG77DpKKJU=",
			"path": "github.com/Azure/azure-sdk-for-go/services/containerinstance/mgmt/2018-04-01/containerinstance",
			"revision": "fbe7db0e3f9793ba3e5704efbab84f51436c136e",
			"revisionTime": "2018-07-03T19:15:42Z",
			"version": "=v18.0.0",
			"versionExact": "v18.0.0"
		},
		{
			"checksumSHA1": "A4GmPiUDP7xdTUYkvmO/Y3LPCZU=",
			"path": "github.com/Azure/azure-sdk-for-go/services/containerregistry/mgmt/2017-10-01/containerregistry",
			"revision": "fbe7db0e3f9793ba3e5704efbab84f51436c136e",
			"revisionTime": "2018-07-03T19:15:42Z",
			"version": "=v18.0.0",
			"versionExact": "v18.0.0"
		},
		{
			"checksumSHA1": "YeeOckwfu556W2qPAIiulzeyelg=",
			"path": "github.com/Azure/azure-sdk-for-go/services/containerservice/mgmt/2018-03-31/containerservice",
			"revision": "fbe7db0e3f9793ba3e5704efbab84f51436c136e",
			"revisionTime": "2018-07-03T19:15:42Z",
			"version": "=v18.0.0",
			"versionExact": "v18.0.0"
		},
		{
			"checksumSHA1": "yo6kXIxuGav2rSQln4c4YArpCW4=",
			"path": "github.com/Azure/azure-sdk-for-go/services/cosmos-db/mgmt/2015-04-08/documentdb",
			"revision": "fbe7db0e3f9793ba3e5704efbab84f51436c136e",
			"revisionTime": "2018-07-03T19:15:42Z",
			"version": "=v18.0.0",
			"versionExact": "v18.0.0"
		},
		{
<<<<<<< HEAD
			"checksumSHA1": "owtUC3Li102StpaZ1Ahh0SvifP4=",
			"path": "github.com/Azure/azure-sdk-for-go/services/datalake/store/2016-11-01/filesystem",
			"revision": "fbe7db0e3f9793ba3e5704efbab84f51436c136e",
			"revisionTime": "2018-07-03T19:15:42Z",
			"version": "v18.0.0",
=======
			"checksumSHA1": "9oNfXIzF5S8ninqAOSfpVf5rNEY=",
			"path": "github.com/Azure/azure-sdk-for-go/services/datalake/analytics/mgmt/2016-11-01/account",
			"revision": "fbe7db0e3f9793ba3e5704efbab84f51436c136e",
			"revisionTime": "2018-07-03T19:15:42Z",
			"version": "=v18.0.0",
>>>>>>> 834f6f58
			"versionExact": "v18.0.0"
		},
		{
			"checksumSHA1": "koKSQ4PgeyIgykEPNEeE2tzRm18=",
			"path": "github.com/Azure/azure-sdk-for-go/services/datalake/store/mgmt/2016-11-01/account",
			"revision": "fbe7db0e3f9793ba3e5704efbab84f51436c136e",
			"revisionTime": "2018-07-03T19:15:42Z",
			"version": "=v18.0.0",
			"versionExact": "v18.0.0"
		},
		{
			"checksumSHA1": "mdwBbEgubHb6UnwDspop+43Sx8k=",
			"path": "github.com/Azure/azure-sdk-for-go/services/eventgrid/mgmt/2018-01-01/eventgrid",
			"revision": "fbe7db0e3f9793ba3e5704efbab84f51436c136e",
			"revisionTime": "2018-07-03T19:15:42Z",
			"version": "=v18.0.0",
			"versionExact": "v18.0.0"
		},
		{
			"checksumSHA1": "FF+JJRL14lbAx8c2s4pixvIulCA=",
			"path": "github.com/Azure/azure-sdk-for-go/services/eventhub/mgmt/2017-04-01/eventhub",
			"revision": "fbe7db0e3f9793ba3e5704efbab84f51436c136e",
			"revisionTime": "2018-07-03T19:15:42Z",
			"version": "=v18.0.0",
			"versionExact": "v18.0.0"
		},
		{
			"checksumSHA1": "x9ceW8JE2/FgODRSywClj0fRlh8=",
			"path": "github.com/Azure/azure-sdk-for-go/services/graphrbac/1.6/graphrbac",
			"revision": "fbe7db0e3f9793ba3e5704efbab84f51436c136e",
			"revisionTime": "2018-07-03T19:15:42Z",
			"version": "=v18.0.0",
			"versionExact": "v18.0.0"
		},
		{
			"checksumSHA1": "UllFPDJZazs7Vy9wdcfKPe0r1u0=",
			"path": "github.com/Azure/azure-sdk-for-go/services/iothub/mgmt/2017-07-01/devices",
			"revision": "fbe7db0e3f9793ba3e5704efbab84f51436c136e",
			"revisionTime": "2018-07-03T19:15:42Z",
			"version": "=v18.0.0",
			"versionExact": "v18.0.0"
		},
		{
			"checksumSHA1": "3Dn5zSdAcOuPVXEy5egbIsfFeC4=",
			"path": "github.com/Azure/azure-sdk-for-go/services/keyvault/2016-10-01/keyvault",
			"revision": "fbe7db0e3f9793ba3e5704efbab84f51436c136e",
			"revisionTime": "2018-07-03T19:15:42Z",
			"version": "=v18.0.0",
			"versionExact": "v18.0.0"
		},
		{
			"checksumSHA1": "V8yVJJDoKLdBxvAHshfWc0N6oeA=",
			"path": "github.com/Azure/azure-sdk-for-go/services/keyvault/mgmt/2016-10-01/keyvault",
			"revision": "fbe7db0e3f9793ba3e5704efbab84f51436c136e",
			"revisionTime": "2018-07-03T19:15:42Z",
			"version": "=v18.0.0",
			"versionExact": "v18.0.0"
		},
		{
			"checksumSHA1": "EvqsEQeq/NRGDZ1RW4tGkgolGh0=",
			"path": "github.com/Azure/azure-sdk-for-go/services/logic/mgmt/2016-06-01/logic",
			"revision": "fbe7db0e3f9793ba3e5704efbab84f51436c136e",
			"revisionTime": "2018-07-03T19:15:42Z",
			"version": "=v18.0.0",
			"versionExact": "v18.0.0"
		},
		{
			"checksumSHA1": "Juw5Pl5qUEN8CTEgDf+wgRfoYdc=",
			"path": "github.com/Azure/azure-sdk-for-go/services/mysql/mgmt/2017-12-01/mysql",
			"revision": "fbe7db0e3f9793ba3e5704efbab84f51436c136e",
			"revisionTime": "2018-07-03T19:15:42Z",
			"version": "=v18.0.0",
			"versionExact": "v18.0.0"
		},
		{
			"checksumSHA1": "FmSD121uiCzfR8QJpQKkKYuLmBw=",
			"path": "github.com/Azure/azure-sdk-for-go/services/network/mgmt/2018-04-01/network",
			"revision": "fbe7db0e3f9793ba3e5704efbab84f51436c136e",
			"revisionTime": "2018-07-03T19:15:42Z",
			"version": "=v18.0.0",
			"versionExact": "v18.0.0"
		},
		{
			"checksumSHA1": "gKWc9f9h+qlpzYqyoG3CZR+7q/U=",
			"path": "github.com/Azure/azure-sdk-for-go/services/notificationhubs/mgmt/2017-04-01/notificationhubs",
			"revision": "fbe7db0e3f9793ba3e5704efbab84f51436c136e",
			"revisionTime": "2018-07-03T19:15:42Z",
			"version": "=v18.0.0",
			"versionExact": "v18.0.0"
		},
		{
			"checksumSHA1": "8LqtzWEGPooyQjmmalXjJvdRGvE=",
			"path": "github.com/Azure/azure-sdk-for-go/services/postgresql/mgmt/2017-12-01/postgresql",
			"revision": "fbe7db0e3f9793ba3e5704efbab84f51436c136e",
			"revisionTime": "2018-07-03T19:15:42Z",
			"version": "=v18.0.0",
			"versionExact": "v18.0.0"
		},
		{
			"checksumSHA1": "e4hCajXDSuWNkUvwA35jMHGm20E=",
			"path": "github.com/Azure/azure-sdk-for-go/services/preview/authorization/mgmt/2018-01-01-preview/authorization",
			"revision": "fbe7db0e3f9793ba3e5704efbab84f51436c136e",
			"revisionTime": "2018-07-03T19:15:42Z",
			"version": "=v18.0.0",
			"versionExact": "v18.0.0"
		},
		{
			"checksumSHA1": "3wqT8RCanN6aSM1HM2HWZp+MNAw=",
			"path": "github.com/Azure/azure-sdk-for-go/services/preview/dns/mgmt/2018-03-01-preview/dns",
			"revision": "fbe7db0e3f9793ba3e5704efbab84f51436c136e",
			"revisionTime": "2018-07-03T19:15:42Z",
			"version": "=v18.0.0",
			"versionExact": "v18.0.0"
		},
		{
			"checksumSHA1": "L16Pxc0aJF+bq2H9T6iIJsUK2G8=",
			"path": "github.com/Azure/azure-sdk-for-go/services/preview/monitor/mgmt/2018-03-01/insights",
			"revision": "fbe7db0e3f9793ba3e5704efbab84f51436c136e",
			"revisionTime": "2018-07-03T19:15:42Z",
			"version": "=v18.0.0",
			"versionExact": "v18.0.0"
		},
		{
			"checksumSHA1": "QT7LrDyti+qDCjhxerYb8PwLfew=",
			"path": "github.com/Azure/azure-sdk-for-go/services/preview/msi/mgmt/2015-08-31-preview/msi",
			"revision": "fbe7db0e3f9793ba3e5704efbab84f51436c136e",
			"revisionTime": "2018-07-03T19:15:42Z",
			"version": "=v18.0.0",
			"versionExact": "v18.0.0"
		},
		{
			"checksumSHA1": "Ea3OpuYtxSgAyBgOwgQb2zKoYxY=",
			"path": "github.com/Azure/azure-sdk-for-go/services/preview/operationalinsights/mgmt/2015-11-01-preview/operationalinsights",
			"revision": "fbe7db0e3f9793ba3e5704efbab84f51436c136e",
			"revisionTime": "2018-07-03T19:15:42Z",
			"version": "=v18.0.0",
			"versionExact": "v18.0.0"
		},
		{
			"checksumSHA1": "oAlXK4qZSqvLCrJwyLZLVvUqQhc=",
			"path": "github.com/Azure/azure-sdk-for-go/services/preview/operationsmanagement/mgmt/2015-11-01-preview/operationsmanagement",
			"revision": "fbe7db0e3f9793ba3e5704efbab84f51436c136e",
			"revisionTime": "2018-07-03T19:15:42Z",
			"version": "=v18.0.0",
			"versionExact": "v18.0.0"
		},
		{
			"checksumSHA1": "jLzkSZFf/yBGECyJHTVOHN2oI2k=",
			"path": "github.com/Azure/azure-sdk-for-go/services/preview/sql/mgmt/2015-05-01-preview/sql",
			"revision": "fbe7db0e3f9793ba3e5704efbab84f51436c136e",
			"revisionTime": "2018-07-03T19:15:42Z",
			"version": "=v18.0.0",
			"versionExact": "v18.0.0"
		},
		{
			"checksumSHA1": "UWSnIzZywuEpEevbPfbPNLk1dFk=",
			"path": "github.com/Azure/azure-sdk-for-go/services/recoveryservices/mgmt/2016-06-01/recoveryservices",
			"revision": "fbe7db0e3f9793ba3e5704efbab84f51436c136e",
			"revisionTime": "2018-07-03T19:15:42Z",
			"version": "=v18.0.0",
			"versionExact": "v18.0.0"
		},
		{
			"checksumSHA1": "i/Nusgj1Ol8GAQKU3yCcVXQiBlg=",
			"path": "github.com/Azure/azure-sdk-for-go/services/redis/mgmt/2018-03-01/redis",
			"revision": "fbe7db0e3f9793ba3e5704efbab84f51436c136e",
			"revisionTime": "2018-07-03T19:15:42Z",
			"version": "=v18.0.0",
			"versionExact": "v18.0.0"
		},
		{
			"checksumSHA1": "U2P3yBkAXv5gePqS1FbScQWsSNc=",
			"path": "github.com/Azure/azure-sdk-for-go/services/relay/mgmt/2017-04-01/relay",
			"revision": "fbe7db0e3f9793ba3e5704efbab84f51436c136e",
			"revisionTime": "2018-07-03T19:15:42Z",
			"version": "=v18.0.0",
			"versionExact": "v18.0.0"
		},
		{
			"checksumSHA1": "DJY5zDEcGa82/Hbfud8lgHCuvU4=",
			"path": "github.com/Azure/azure-sdk-for-go/services/resources/mgmt/2016-06-01/subscriptions",
			"revision": "fbe7db0e3f9793ba3e5704efbab84f51436c136e",
			"revisionTime": "2018-07-03T19:15:42Z",
			"version": "=v18.0.0",
			"versionExact": "v18.0.0"
		},
		{
			"checksumSHA1": "DQuP9Nzul8I8SN5fBg0NqWn124Q=",
			"path": "github.com/Azure/azure-sdk-for-go/services/resources/mgmt/2016-09-01/locks",
			"revision": "fbe7db0e3f9793ba3e5704efbab84f51436c136e",
			"revisionTime": "2018-07-03T19:15:42Z",
			"version": "=v18.0.0",
			"versionExact": "v18.0.0"
		},
		{
			"checksumSHA1": "pn550P6giSwxXck8lRRaNOPwxaQ=",
			"path": "github.com/Azure/azure-sdk-for-go/services/resources/mgmt/2016-12-01/policy",
			"revision": "fbe7db0e3f9793ba3e5704efbab84f51436c136e",
			"revisionTime": "2018-07-03T19:15:42Z",
			"version": "=v18.0.0",
			"versionExact": "v18.0.0"
		},
		{
			"checksumSHA1": "q28aA1gZhbOTuhsePT1I39mnh2Y=",
			"path": "github.com/Azure/azure-sdk-for-go/services/resources/mgmt/2017-05-10/resources",
			"revision": "fbe7db0e3f9793ba3e5704efbab84f51436c136e",
			"revisionTime": "2018-07-03T19:15:42Z",
			"version": "=v18.0.0",
			"versionExact": "v18.0.0"
		},
		{
			"checksumSHA1": "jcNWITcwH9aJCUM2WhLioZT2yvg=",
			"path": "github.com/Azure/azure-sdk-for-go/services/scheduler/mgmt/2016-03-01/scheduler",
			"revision": "fbe7db0e3f9793ba3e5704efbab84f51436c136e",
			"revisionTime": "2018-07-03T19:15:42Z",
			"version": "=v18.0.0",
			"versionExact": "v18.0.0"
		},
		{
			"checksumSHA1": "BL8vCCfSg/3vaHZr2BSL+wNYzJc=",
			"path": "github.com/Azure/azure-sdk-for-go/services/search/mgmt/2015-08-19/search",
			"revision": "fbe7db0e3f9793ba3e5704efbab84f51436c136e",
			"revisionTime": "2018-07-03T19:15:42Z",
			"version": "=v18.0.0",
			"versionExact": "v18.0.0"
		},
		{
			"checksumSHA1": "/zjoJNfxpxVj22QUxBdBjQcsbHY=",
			"path": "github.com/Azure/azure-sdk-for-go/services/servicebus/mgmt/2017-04-01/servicebus",
			"revision": "fbe7db0e3f9793ba3e5704efbab84f51436c136e",
			"revisionTime": "2018-07-03T19:15:42Z",
			"version": "=v18.0.0",
			"versionExact": "v18.0.0"
		},
		{
			"checksumSHA1": "ySkjHczHi2zN8B1TuWfvKVLGetw=",
			"path": "github.com/Azure/azure-sdk-for-go/services/storage/mgmt/2017-10-01/storage",
			"revision": "fbe7db0e3f9793ba3e5704efbab84f51436c136e",
			"revisionTime": "2018-07-03T19:15:42Z",
			"version": "=v18.0.0",
			"versionExact": "v18.0.0"
		},
		{
			"checksumSHA1": "HhbwyLbz+/pbGSWb2cp+fAp6YsI=",
			"path": "github.com/Azure/azure-sdk-for-go/services/trafficmanager/mgmt/2017-05-01/trafficmanager",
			"revision": "fbe7db0e3f9793ba3e5704efbab84f51436c136e",
			"revisionTime": "2018-07-03T19:15:42Z",
			"version": "=v18.0.0",
			"versionExact": "v18.0.0"
		},
		{
			"checksumSHA1": "uVds2OpEcn05T/4BahVAtqBUD1A=",
			"path": "github.com/Azure/azure-sdk-for-go/services/web/mgmt/2018-02-01/web",
			"revision": "fbe7db0e3f9793ba3e5704efbab84f51436c136e",
			"revisionTime": "2018-07-03T19:15:42Z",
			"version": "=v18.0.0",
			"versionExact": "v18.0.0"
		},
		{
			"checksumSHA1": "pbHi9xc373inHdf5me73LGIFV1w=",
			"path": "github.com/Azure/azure-sdk-for-go/storage",
			"revision": "fbe7db0e3f9793ba3e5704efbab84f51436c136e",
			"revisionTime": "2018-07-03T19:15:42Z",
			"version": "=v18.0.0",
			"versionExact": "v18.0.0"
		},
		{
			"checksumSHA1": "i9j2DVhEl/QdhuYhiq59MGkUAvs=",
			"path": "github.com/Azure/azure-sdk-for-go/version",
			"revision": "fbe7db0e3f9793ba3e5704efbab84f51436c136e",
			"revisionTime": "2018-07-03T19:15:42Z",
			"version": "=v18.0.0",
			"versionExact": "v18.0.0"
		},
		{
			"checksumSHA1": "4Ba4uKXCFYkXa54FD7NyI8EsXG4=",
			"path": "github.com/Azure/go-autorest/autorest",
			"revision": "1f7cd6cfe0adea687ad44a512dfe76140f804318",
			"revisionTime": "2018-06-28T21:22:21Z",
			"version": "=v10.12.0",
			"versionExact": "v10.12.0"
		},
		{
			"checksumSHA1": "dMSqbz496pHMUGW8ID67vpafGto=",
			"path": "github.com/Azure/go-autorest/autorest/adal",
			"revision": "1f7cd6cfe0adea687ad44a512dfe76140f804318",
			"revisionTime": "2018-06-28T21:22:21Z",
			"version": "=v10.12.0",
			"versionExact": "v10.12.0"
		},
		{
			"checksumSHA1": "NT4tlDNlszWmb7gCXnYCkcvQxhs=",
			"path": "github.com/Azure/go-autorest/autorest/azure",
			"revision": "1f7cd6cfe0adea687ad44a512dfe76140f804318",
			"revisionTime": "2018-06-28T21:22:21Z",
			"version": "=v10.12.0",
			"versionExact": "v10.12.0"
		},
		{
			"checksumSHA1": "Fkezj7ch01wYNvXzQZdhmeSf/mk=",
			"path": "github.com/Azure/go-autorest/autorest/azure/cli",
			"revision": "1f7cd6cfe0adea687ad44a512dfe76140f804318",
			"revisionTime": "2018-06-28T21:22:21Z",
			"version": "=v10.12.0",
			"versionExact": "v10.12.0"
		},
		{
			"checksumSHA1": "9nXCi9qQsYjxCeajJKWttxgEt0I=",
			"path": "github.com/Azure/go-autorest/autorest/date",
			"revision": "1f7cd6cfe0adea687ad44a512dfe76140f804318",
			"revisionTime": "2018-06-28T21:22:21Z",
			"version": "=v10.12.0",
			"versionExact": "v10.12.0"
		},
		{
			"checksumSHA1": "SbBb2GcJNm5GjuPKGL2777QywR4=",
			"path": "github.com/Azure/go-autorest/autorest/to",
			"revision": "1f7cd6cfe0adea687ad44a512dfe76140f804318",
			"revisionTime": "2018-06-28T21:22:21Z",
			"version": "=v10.12.0",
			"versionExact": "v10.12.0"
		},
		{
			"checksumSHA1": "HjdLfAF3oA2In8F3FKh/Y+BPyXk=",
			"path": "github.com/Azure/go-autorest/autorest/validation",
			"revision": "1f7cd6cfe0adea687ad44a512dfe76140f804318",
			"revisionTime": "2018-06-28T21:22:21Z",
			"version": "=v10.12.0",
			"versionExact": "v10.12.0"
		},
		{
			"checksumSHA1": "jQh1fnoKPKMURvKkpdRjN695nAQ=",
			"path": "github.com/agext/levenshtein",
			"revision": "5f10fee965225ac1eecdc234c09daf5cd9e7f7b6",
			"revisionTime": "2017-02-17T06:30:20Z"
		},
		{
			"checksumSHA1": "FIL83loX9V9APvGQIjJpbxq53F0=",
			"path": "github.com/apparentlymart/go-cidr/cidr",
			"revision": "7e4b007599d4e2076d9a81be723b3912852dda2c",
			"revisionTime": "2017-04-18T07:21:50Z"
		},
		{
			"checksumSHA1": "+2yCNqbcf7VcavAptooQReTGiHY=",
			"path": "github.com/apparentlymart/go-rundeck-api",
			"revision": "f6af74d34d1ef69a511c59173876fc1174c11f0d",
			"revisionTime": "2016-08-26T14:30:32Z"
		},
		{
			"checksumSHA1": "Ffhtm8iHH7l2ynVVOIGJE3eiuLA=",
			"path": "github.com/apparentlymart/go-textseg/textseg",
			"revision": "b836f5c4d331d1945a2fead7188db25432d73b69",
			"revisionTime": "2017-05-31T20:39:52Z"
		},
		{
			"checksumSHA1": "GCTVJ1J/SGZstNZauuLAnTFOhGA=",
			"path": "github.com/armon/go-radix",
			"revision": "1fca145dffbcaa8fe914309b1ec0cfc67500fe61",
			"revisionTime": "2017-07-27T15:54:43Z"
		},
		{
			"checksumSHA1": "fFU9OeM0pKWGL3D+Fa3PmHSjjLg=",
			"path": "github.com/aws/aws-sdk-go/aws",
			"revision": "be4fa13e47938e4801fada8c8ca3d1867ad3dcb3",
			"revisionTime": "2017-06-02T18:54:01Z",
			"version": "v1.8.34",
			"versionExact": "v1.8.34"
		},
		{
			"checksumSHA1": "Y9W+4GimK4Fuxq+vyIskVYFRnX4=",
			"path": "github.com/aws/aws-sdk-go/aws/awserr",
			"revision": "be4fa13e47938e4801fada8c8ca3d1867ad3dcb3",
			"revisionTime": "2017-06-02T18:54:01Z",
			"version": "v1.8.34",
			"versionExact": "v1.8.34"
		},
		{
			"checksumSHA1": "yyYr41HZ1Aq0hWc3J5ijXwYEcac=",
			"path": "github.com/aws/aws-sdk-go/aws/awsutil",
			"revision": "be4fa13e47938e4801fada8c8ca3d1867ad3dcb3",
			"revisionTime": "2017-06-02T18:54:01Z",
			"version": "v1.8.34",
			"versionExact": "v1.8.34"
		},
		{
			"checksumSHA1": "gcA6wFbLBJLLO/6g+AH9QoQQX1U=",
			"path": "github.com/aws/aws-sdk-go/aws/client",
			"revision": "be4fa13e47938e4801fada8c8ca3d1867ad3dcb3",
			"revisionTime": "2017-06-02T18:54:01Z",
			"version": "v1.8.34",
			"versionExact": "v1.8.34"
		},
		{
			"checksumSHA1": "ieAJ+Cvp/PKv1LpUEnUXpc3OI6E=",
			"path": "github.com/aws/aws-sdk-go/aws/client/metadata",
			"revision": "be4fa13e47938e4801fada8c8ca3d1867ad3dcb3",
			"revisionTime": "2017-06-02T18:54:01Z",
			"version": "v1.8.34",
			"versionExact": "v1.8.34"
		},
		{
			"checksumSHA1": "7/8j/q0TWtOgXyvEcv4B2Dhl00o=",
			"path": "github.com/aws/aws-sdk-go/aws/corehandlers",
			"revision": "be4fa13e47938e4801fada8c8ca3d1867ad3dcb3",
			"revisionTime": "2017-06-02T18:54:01Z",
			"version": "v1.8.34",
			"versionExact": "v1.8.34"
		},
		{
			"checksumSHA1": "Y+cPwQL0dZMyqp3wI+KJWmA9KQ8=",
			"path": "github.com/aws/aws-sdk-go/aws/credentials",
			"revision": "be4fa13e47938e4801fada8c8ca3d1867ad3dcb3",
			"revisionTime": "2017-06-02T18:54:01Z",
			"version": "v1.8.34",
			"versionExact": "v1.8.34"
		},
		{
			"checksumSHA1": "u3GOAJLmdvbuNUeUEcZSEAOeL/0=",
			"path": "github.com/aws/aws-sdk-go/aws/credentials/ec2rolecreds",
			"revision": "be4fa13e47938e4801fada8c8ca3d1867ad3dcb3",
			"revisionTime": "2017-06-02T18:54:01Z",
			"version": "v1.8.34",
			"versionExact": "v1.8.34"
		},
		{
			"checksumSHA1": "NUJUTWlc1sV8b7WjfiYc4JZbXl0=",
			"path": "github.com/aws/aws-sdk-go/aws/credentials/endpointcreds",
			"revision": "be4fa13e47938e4801fada8c8ca3d1867ad3dcb3",
			"revisionTime": "2017-06-02T18:54:01Z",
			"version": "v1.8.34",
			"versionExact": "v1.8.34"
		},
		{
			"checksumSHA1": "JEYqmF83O5n5bHkupAzA6STm0no=",
			"path": "github.com/aws/aws-sdk-go/aws/credentials/stscreds",
			"revision": "be4fa13e47938e4801fada8c8ca3d1867ad3dcb3",
			"revisionTime": "2017-06-02T18:54:01Z",
			"version": "v1.8.34",
			"versionExact": "v1.8.34"
		},
		{
			"checksumSHA1": "ZdtYh3ZHSgP/WEIaqwJHTEhpkbs=",
			"path": "github.com/aws/aws-sdk-go/aws/defaults",
			"revision": "be4fa13e47938e4801fada8c8ca3d1867ad3dcb3",
			"revisionTime": "2017-06-02T18:54:01Z",
			"version": "v1.8.34",
			"versionExact": "v1.8.34"
		},
		{
			"checksumSHA1": "/EXbk/z2TWjWc1Hvb4QYs3Wmhb8=",
			"path": "github.com/aws/aws-sdk-go/aws/ec2metadata",
			"revision": "be4fa13e47938e4801fada8c8ca3d1867ad3dcb3",
			"revisionTime": "2017-06-02T18:54:01Z",
			"version": "v1.8.34",
			"versionExact": "v1.8.34"
		},
		{
			"checksumSHA1": "vaHB7ND2ZMMwBwrdT0KJUKT1VaM=",
			"path": "github.com/aws/aws-sdk-go/aws/endpoints",
			"revision": "be4fa13e47938e4801fada8c8ca3d1867ad3dcb3",
			"revisionTime": "2017-06-02T18:54:01Z",
			"version": "v1.8.34",
			"versionExact": "v1.8.34"
		},
		{
			"checksumSHA1": "Utpqcq3J2hqoaKEsjI7kDF9bUkg=",
			"path": "github.com/aws/aws-sdk-go/aws/request",
			"revision": "be4fa13e47938e4801fada8c8ca3d1867ad3dcb3",
			"revisionTime": "2017-06-02T18:54:01Z",
			"version": "v1.8.34",
			"versionExact": "v1.8.34"
		},
		{
			"checksumSHA1": "Y20DEtMtbfE9qTtmoi2NYV1x7aA=",
			"path": "github.com/aws/aws-sdk-go/aws/session",
			"revision": "be4fa13e47938e4801fada8c8ca3d1867ad3dcb3",
			"revisionTime": "2017-06-02T18:54:01Z",
			"version": "v1.8.34",
			"versionExact": "v1.8.34"
		},
		{
			"checksumSHA1": "SvIsunO8D9MEKbetMENA4WRnyeE=",
			"path": "github.com/aws/aws-sdk-go/aws/signer/v4",
			"revision": "be4fa13e47938e4801fada8c8ca3d1867ad3dcb3",
			"revisionTime": "2017-06-02T18:54:01Z",
			"version": "v1.8.34",
			"versionExact": "v1.8.34"
		},
		{
			"checksumSHA1": "04ypv4x12l4q0TksA1zEVsmgpvw=",
			"path": "github.com/aws/aws-sdk-go/internal/shareddefaults",
			"revision": "be4fa13e47938e4801fada8c8ca3d1867ad3dcb3",
			"revisionTime": "2017-06-02T18:54:01Z",
			"version": "v1.8.34",
			"versionExact": "v1.8.34"
		},
		{
			"checksumSHA1": "wk7EyvDaHwb5qqoOP/4d3cV0708=",
			"path": "github.com/aws/aws-sdk-go/private/protocol",
			"revision": "be4fa13e47938e4801fada8c8ca3d1867ad3dcb3",
			"revisionTime": "2017-06-02T18:54:01Z",
			"version": "v1.8.34",
			"versionExact": "v1.8.34"
		},
		{
			"checksumSHA1": "ZqY5RWavBLWTo6j9xqdyBEaNFRk=",
			"path": "github.com/aws/aws-sdk-go/private/protocol/query",
			"revision": "be4fa13e47938e4801fada8c8ca3d1867ad3dcb3",
			"revisionTime": "2017-06-02T18:54:01Z",
			"version": "v1.8.34",
			"versionExact": "v1.8.34"
		},
		{
			"checksumSHA1": "Drt1JfLMa0DQEZLWrnMlTWaIcC8=",
			"path": "github.com/aws/aws-sdk-go/private/protocol/query/queryutil",
			"revision": "be4fa13e47938e4801fada8c8ca3d1867ad3dcb3",
			"revisionTime": "2017-06-02T18:54:01Z",
			"version": "v1.8.34",
			"versionExact": "v1.8.34"
		},
		{
			"checksumSHA1": "VCTh+dEaqqhog5ncy/WTt9+/gFM=",
			"path": "github.com/aws/aws-sdk-go/private/protocol/rest",
			"revision": "be4fa13e47938e4801fada8c8ca3d1867ad3dcb3",
			"revisionTime": "2017-06-02T18:54:01Z",
			"version": "v1.8.34",
			"versionExact": "v1.8.34"
		},
		{
			"checksumSHA1": "ODo+ko8D6unAxZuN1jGzMcN4QCc=",
			"path": "github.com/aws/aws-sdk-go/private/protocol/restxml",
			"revision": "be4fa13e47938e4801fada8c8ca3d1867ad3dcb3",
			"revisionTime": "2017-06-02T18:54:01Z",
			"version": "v1.8.34",
			"versionExact": "v1.8.34"
		},
		{
			"checksumSHA1": "0qYPUga28aQVkxZgBR3Z86AbGUQ=",
			"path": "github.com/aws/aws-sdk-go/private/protocol/xml/xmlutil",
			"revision": "be4fa13e47938e4801fada8c8ca3d1867ad3dcb3",
			"revisionTime": "2017-06-02T18:54:01Z",
			"version": "v1.8.34",
			"versionExact": "v1.8.34"
		},
		{
			"checksumSHA1": "krqUUMDYRN2ohYcumxZl8BTR5EQ=",
			"path": "github.com/aws/aws-sdk-go/service/s3",
			"revision": "be4fa13e47938e4801fada8c8ca3d1867ad3dcb3",
			"revisionTime": "2017-06-02T18:54:01Z",
			"version": "v1.8.34",
			"versionExact": "v1.8.34"
		},
		{
			"checksumSHA1": "VH5y62f+SDyEIqnTibiPtQ687i8=",
			"path": "github.com/aws/aws-sdk-go/service/sts",
			"revision": "be4fa13e47938e4801fada8c8ca3d1867ad3dcb3",
			"revisionTime": "2017-06-02T18:54:01Z",
			"version": "v1.8.34",
			"versionExact": "v1.8.34"
		},
		{
			"checksumSHA1": "nqw2Qn5xUklssHTubS5HDvEL9L4=",
			"path": "github.com/bgentry/go-netrc/netrc",
			"revision": "9fd32a8b3d3d3f9d43c341bfe098430e07609480",
			"revisionTime": "2014-04-22T17:41:19Z"
		},
		{
			"checksumSHA1": "oTmBS67uxM6OXB/+OJUAG9LK4jw=",
			"path": "github.com/bgentry/speakeasy",
			"revision": "4aabc24848ce5fd31929f7d1e4ea74d3709c14cd",
			"revisionTime": "2017-04-17T20:07:03Z"
		},
		{
			"checksumSHA1": "OT4XN9z5k69e2RsMSpwW74B+yk4=",
			"path": "github.com/blang/semver",
			"revision": "2ee87856327ba09384cabd113bc6b5d174e9ec0f",
			"revisionTime": "2017-07-27T06:48:18Z"
		},
		{
			"checksumSHA1": "dvabztWVQX8f6oMLRyv4dLH+TGY=",
			"path": "github.com/davecgh/go-spew/spew",
			"revision": "346938d642f2ec3594ed81d874461961cd0faa76",
			"revisionTime": "2016-10-29T20:57:26Z"
		},
		{
			"checksumSHA1": "yDQQpeUxwqB3C+4opweg6znWJQk=",
			"comment": "v2.4.0-11-gf219341",
			"path": "github.com/dgrijalva/jwt-go",
			"revision": "f0777076321ab64f6efc15a82d9d23b98539b943",
			"revisionTime": "2016-06-17T17:01:58Z"
		},
		{
			"checksumSHA1": "vI06gXltt7k8zik7bOZvG2PmfYo=",
			"path": "github.com/dimchansky/utfbom",
			"revision": "6c6132ff69f0f6c088739067407b5d32c52e1d0f",
			"revisionTime": "2017-03-28T06:13:12Z"
		},
		{
			"checksumSHA1": "BCv50o5pDkoSG3vYKOSai1Z8p3w=",
			"path": "github.com/fsouza/go-dockerclient",
			"revision": "1d4f4ae73768d3ca16a6fb964694f58dc5eba601",
			"revisionTime": "2016-04-27T17:25:47Z",
			"tree": true
		},
		{
			"checksumSHA1": "1K+xrZ1PBez190iGt5OnMtGdih4=",
			"comment": "v1.8.6",
			"path": "github.com/go-ini/ini",
			"revision": "766e555c68dc8bda90d197ee8946c37519c19409",
			"revisionTime": "2017-01-17T13:00:17Z"
		},
		{
			"checksumSHA1": "yqF125xVSkmfLpIVGrLlfE05IUk=",
			"path": "github.com/golang/protobuf/proto",
			"revision": "130e6b02ab059e7b717a096f397c5b60111cae74",
			"revisionTime": "2017-09-20T22:06:47Z"
		},
		{
			"checksumSHA1": "VfkiItDBFFkZluaAMAzJipDXNBY=",
			"path": "github.com/golang/protobuf/ptypes",
			"revision": "130e6b02ab059e7b717a096f397c5b60111cae74",
			"revisionTime": "2017-09-20T22:06:47Z"
		},
		{
			"checksumSHA1": "UB9scpDxeFjQe5tEthuR4zCLRu4=",
			"path": "github.com/golang/protobuf/ptypes/any",
			"revision": "130e6b02ab059e7b717a096f397c5b60111cae74",
			"revisionTime": "2017-09-20T22:06:47Z"
		},
		{
			"checksumSHA1": "hUjAj0dheFVDl84BAnSWj9qy2iY=",
			"path": "github.com/golang/protobuf/ptypes/duration",
			"revision": "130e6b02ab059e7b717a096f397c5b60111cae74",
			"revisionTime": "2017-09-20T22:06:47Z"
		},
		{
			"checksumSHA1": "O2ItP5rmfrgxPufhjJXbFlXuyL8=",
			"path": "github.com/golang/protobuf/ptypes/timestamp",
			"revision": "130e6b02ab059e7b717a096f397c5b60111cae74",
			"revisionTime": "2017-09-20T22:06:47Z"
		},
		{
			"checksumSHA1": "Y80EASFjCaCxHdfPxmN4Wc2n1BM=",
			"path": "github.com/google/uuid",
			"revision": "7e072fc3a7be179aee6d3359e46015aa8c995314",
			"revisionTime": "2017-08-14T14:36:39Z"
		},
		{
			"checksumSHA1": "cdOCt0Yb+hdErz8NAQqayxPmRsY=",
			"path": "github.com/hashicorp/errwrap",
			"revision": "7554cd9344cec97297fa6649b055a8c98c2a1e55"
		},
		{
			"checksumSHA1": "b8F628srIitj5p7Y130xc9k0QWs=",
			"path": "github.com/hashicorp/go-cleanhttp",
			"revision": "3573b8b52aa7b37b9358d966a898feb387f62437",
			"revisionTime": "2017-02-11T01:34:15Z"
		},
		{
			"checksumSHA1": "brThpsw/3IsIiU92V6YzqxRjqJU=",
			"path": "github.com/hashicorp/go-getter",
			"revision": "64040d90d4ab861e7e833d689dc76a0f176d8dec",
			"revisionTime": "2018-02-26T18:37:29Z"
		},
		{
			"checksumSHA1": "9J+kDr29yDrwsdu2ULzewmqGjpA=",
			"path": "github.com/hashicorp/go-getter/helper/url",
			"revision": "c3d66e76678dce180a7b452653472f949aedfbcd",
			"revisionTime": "2017-02-07T21:55:32Z"
		},
		{
			"checksumSHA1": "0OUXdKhaE6TzpHevY0VFlAA5YJ8=",
			"path": "github.com/hashicorp/go-hclog",
			"revision": "8105cc0a3736cc153a2025f5d0d91b80045fc9ff",
			"revisionTime": "2017-09-03T16:32:58Z"
		},
		{
			"checksumSHA1": "lrSl49G23l6NhfilxPM0XFs5rZo=",
			"path": "github.com/hashicorp/go-multierror",
			"revision": "d30f09973e19c1dfcd120b2d9c4f168e68d6b5d5"
		},
		{
			"checksumSHA1": "R6me0jVmcT/OPo80Fe0qo5fRwHc=",
			"path": "github.com/hashicorp/go-plugin",
			"revision": "a5174f84d7f8ff00fb07ab4ef1f380d32eee0e63",
			"revisionTime": "2017-08-16T15:18:19Z"
		},
		{
			"checksumSHA1": "85XUnluYJL7F55ptcwdmN8eSOsk=",
			"path": "github.com/hashicorp/go-uuid",
			"revision": "36289988d83ca270bc07c234c36f364b0dd9c9a7"
		},
		{
			"checksumSHA1": "EcZfls6vcqjasWV/nBlu+C+EFmc=",
			"path": "github.com/hashicorp/go-version",
			"revision": "e96d3840402619007766590ecea8dd7af1292276",
			"revisionTime": "2016-10-31T18:26:05Z"
		},
		{
			"checksumSHA1": "o3XZZdOnSnwQSpYw215QV75ZDeI=",
			"path": "github.com/hashicorp/hcl",
			"revision": "a4b07c25de5ff55ad3b8936cea69a79a3d95a855",
			"revisionTime": "2017-05-04T19:02:34Z"
		},
		{
			"checksumSHA1": "XQmjDva9JCGGkIecOgwtBEMCJhU=",
			"path": "github.com/hashicorp/hcl/hcl/ast",
			"revision": "a4b07c25de5ff55ad3b8936cea69a79a3d95a855",
			"revisionTime": "2017-05-04T19:02:34Z"
		},
		{
			"checksumSHA1": "teokXoyRXEJ0vZHOWBD11l5YFNI=",
			"path": "github.com/hashicorp/hcl/hcl/parser",
			"revision": "a4b07c25de5ff55ad3b8936cea69a79a3d95a855",
			"revisionTime": "2017-05-04T19:02:34Z"
		},
		{
			"checksumSHA1": "z6wdP4mRw4GVjShkNHDaOWkbxS0=",
			"path": "github.com/hashicorp/hcl/hcl/scanner",
			"revision": "a4b07c25de5ff55ad3b8936cea69a79a3d95a855",
			"revisionTime": "2017-05-04T19:02:34Z"
		},
		{
			"checksumSHA1": "oS3SCN9Wd6D8/LG0Yx1fu84a7gI=",
			"path": "github.com/hashicorp/hcl/hcl/strconv",
			"revision": "a4b07c25de5ff55ad3b8936cea69a79a3d95a855",
			"revisionTime": "2017-05-04T19:02:34Z"
		},
		{
			"checksumSHA1": "c6yprzj06ASwCo18TtbbNNBHljA=",
			"path": "github.com/hashicorp/hcl/hcl/token",
			"revision": "a4b07c25de5ff55ad3b8936cea69a79a3d95a855",
			"revisionTime": "2017-05-04T19:02:34Z"
		},
		{
			"checksumSHA1": "PwlfXt7mFS8UYzWxOK5DOq0yxS0=",
			"path": "github.com/hashicorp/hcl/json/parser",
			"revision": "a4b07c25de5ff55ad3b8936cea69a79a3d95a855",
			"revisionTime": "2017-05-04T19:02:34Z"
		},
		{
			"checksumSHA1": "YdvFsNOMSWMLnY6fcliWQa0O5Fw=",
			"path": "github.com/hashicorp/hcl/json/scanner",
			"revision": "a4b07c25de5ff55ad3b8936cea69a79a3d95a855",
			"revisionTime": "2017-05-04T19:02:34Z"
		},
		{
			"checksumSHA1": "fNlXQCQEnb+B3k5UDL/r15xtSJY=",
			"path": "github.com/hashicorp/hcl/json/token",
			"revision": "a4b07c25de5ff55ad3b8936cea69a79a3d95a855",
			"revisionTime": "2017-05-04T19:02:34Z"
		},
		{
			"checksumSHA1": "BRJaQcKriVKEirVC7YxBxPufQF0=",
			"path": "github.com/hashicorp/hcl2/gohcl",
			"revision": "998a3053e207853cf21b90e451772fbecfd1d1bc",
			"revisionTime": "2018-02-27T15:54:56Z"
		},
		{
			"checksumSHA1": "8WGegGBHF0jpEtTECIYLhyKDlV4=",
			"path": "github.com/hashicorp/hcl2/hcl",
			"revision": "998a3053e207853cf21b90e451772fbecfd1d1bc",
			"revisionTime": "2018-02-27T15:54:56Z"
		},
		{
			"checksumSHA1": "DBtGa0Ki9o5LM9VbvN3C6ca30uk=",
			"path": "github.com/hashicorp/hcl2/hcl/hclsyntax",
			"revision": "998a3053e207853cf21b90e451772fbecfd1d1bc",
			"revisionTime": "2018-02-27T15:54:56Z"
		},
		{
			"checksumSHA1": "rO5UMfg6RZZmFT+cVY6enj+Z6FQ=",
			"path": "github.com/hashicorp/hcl2/hcl/json",
			"revision": "998a3053e207853cf21b90e451772fbecfd1d1bc",
			"revisionTime": "2018-02-27T15:54:56Z"
		},
		{
			"checksumSHA1": "672O/GQ9z+OFsG3eHLKq1yg3ZGM=",
			"path": "github.com/hashicorp/hcl2/hcldec",
			"revision": "998a3053e207853cf21b90e451772fbecfd1d1bc",
			"revisionTime": "2018-02-27T15:54:56Z"
		},
		{
			"checksumSHA1": "IzmftuG99BqNhbFGhxZaGwtiMtM=",
			"path": "github.com/hashicorp/hcl2/hclparse",
			"revision": "998a3053e207853cf21b90e451772fbecfd1d1bc",
			"revisionTime": "2018-02-27T15:54:56Z"
		},
		{
			"checksumSHA1": "M09yxoBoCEtG7EcHR8aEWLzMMJc=",
			"path": "github.com/hashicorp/hil",
			"revision": "fac2259da677551de1fb92b844c4d020a38d8468",
			"revisionTime": "2017-05-12T21:33:05Z"
		},
		{
			"checksumSHA1": "0S0KeBcfqVFYBPeZkuJ4fhQ5mCA=",
			"path": "github.com/hashicorp/hil/ast",
			"revision": "fac2259da677551de1fb92b844c4d020a38d8468",
			"revisionTime": "2017-05-12T21:33:05Z"
		},
		{
			"checksumSHA1": "P5PZ3k7SmqWmxgJ8Q0gLzeNpGhE=",
			"path": "github.com/hashicorp/hil/parser",
			"revision": "fac2259da677551de1fb92b844c4d020a38d8468",
			"revisionTime": "2017-05-12T21:33:05Z"
		},
		{
			"checksumSHA1": "DC1k5kOua4oFqmo+JRt0YzfP44o=",
			"path": "github.com/hashicorp/hil/scanner",
			"revision": "fac2259da677551de1fb92b844c4d020a38d8468",
			"revisionTime": "2017-05-12T21:33:05Z"
		},
		{
			"checksumSHA1": "vt+P9D2yWDO3gdvdgCzwqunlhxU=",
			"path": "github.com/hashicorp/logutils",
			"revision": "0dc08b1671f34c4250ce212759ebd880f743d883",
			"revisionTime": "2015-06-09T07:04:31Z"
		},
		{
			"checksumSHA1": "D2qVXjDywJu6wLj/4NCTsFnRrvw=",
			"path": "github.com/hashicorp/terraform/config",
			"revision": "3802b14260603f90c7a1faf55994dcc8933e2069",
			"revisionTime": "2018-01-31T20:48:39Z",
			"version": "=v0.11.3",
			"versionExact": "v0.11.3"
		},
		{
			"checksumSHA1": "WzQP2WfiCYlaALKZVqEFsxZsG1o=",
			"path": "github.com/hashicorp/terraform/config/configschema",
			"revision": "3802b14260603f90c7a1faf55994dcc8933e2069",
			"revisionTime": "2018-01-31T20:48:39Z",
			"version": "=v0.11.3",
			"versionExact": "v0.11.3"
		},
		{
			"checksumSHA1": "3V7300kyZF+AGy/cOKV0+P6M3LY=",
			"path": "github.com/hashicorp/terraform/config/hcl2shim",
			"revision": "3802b14260603f90c7a1faf55994dcc8933e2069",
			"revisionTime": "2018-01-31T20:48:39Z",
			"version": "=v0.11.3",
			"versionExact": "v0.11.3"
		},
		{
			"checksumSHA1": "7+cYlhS0+Z/xYUzYQft8Wibs1GA=",
			"path": "github.com/hashicorp/terraform/config/module",
			"revision": "3802b14260603f90c7a1faf55994dcc8933e2069",
			"revisionTime": "2018-01-31T20:48:39Z",
			"version": "=v0.11.3",
			"versionExact": "v0.11.3"
		},
		{
			"checksumSHA1": "mPbjVPD2enEey45bP4M83W2AxlY=",
			"path": "github.com/hashicorp/terraform/dag",
			"revision": "3802b14260603f90c7a1faf55994dcc8933e2069",
			"revisionTime": "2018-01-31T20:48:39Z",
			"version": "=v0.11.3",
			"versionExact": "v0.11.3"
		},
		{
			"checksumSHA1": "P8gNPDuOzmiK4Lz9xG7OBy4Rlm8=",
			"path": "github.com/hashicorp/terraform/flatmap",
			"revision": "3802b14260603f90c7a1faf55994dcc8933e2069",
			"revisionTime": "2018-01-31T20:48:39Z",
			"version": "=v0.11.3",
			"versionExact": "v0.11.3"
		},
		{
			"checksumSHA1": "zx5DLo5aV0xDqxGTzSibXg7HHAA=",
			"path": "github.com/hashicorp/terraform/helper/acctest",
			"revision": "3802b14260603f90c7a1faf55994dcc8933e2069",
			"revisionTime": "2018-01-31T20:48:39Z",
			"version": "=v0.11.3",
			"versionExact": "v0.11.3"
		},
		{
			"checksumSHA1": "uT6Q9RdSRAkDjyUgQlJ2XKJRab4=",
			"path": "github.com/hashicorp/terraform/helper/config",
			"revision": "3802b14260603f90c7a1faf55994dcc8933e2069",
			"revisionTime": "2018-01-31T20:48:39Z",
			"version": "=v0.11.3",
			"versionExact": "v0.11.3"
		},
		{
			"checksumSHA1": "KNvbU1r5jv0CBeQLnEtDoL3dRtc=",
			"path": "github.com/hashicorp/terraform/helper/hashcode",
			"revision": "3802b14260603f90c7a1faf55994dcc8933e2069",
			"revisionTime": "2018-01-31T20:48:39Z",
			"version": "=v0.11.3",
			"versionExact": "v0.11.3"
		},
		{
			"checksumSHA1": "B267stWNQd0/pBTXHfI/tJsxzfc=",
			"path": "github.com/hashicorp/terraform/helper/hilmapstructure",
			"revision": "3802b14260603f90c7a1faf55994dcc8933e2069",
			"revisionTime": "2018-01-31T20:48:39Z",
			"version": "=v0.11.3",
			"versionExact": "v0.11.3"
		},
		{
			"checksumSHA1": "BAXV9ruAyno3aFgwYI2/wWzB2Gc=",
			"path": "github.com/hashicorp/terraform/helper/logging",
			"revision": "3802b14260603f90c7a1faf55994dcc8933e2069",
			"revisionTime": "2018-01-31T20:48:39Z",
			"version": "=v0.11.3",
			"versionExact": "v0.11.3"
		},
		{
			"checksumSHA1": "twkFd4x71kBnDfrdqO5nhs8dMOY=",
			"path": "github.com/hashicorp/terraform/helper/mutexkv",
			"revision": "3802b14260603f90c7a1faf55994dcc8933e2069",
			"revisionTime": "2018-01-31T20:48:39Z",
			"version": "=v0.11.3",
			"versionExact": "v0.11.3"
		},
		{
			"checksumSHA1": "9d4zouxtH24HFa6RuUdq7lG3tgQ=",
			"path": "github.com/hashicorp/terraform/helper/resource",
			"revision": "3802b14260603f90c7a1faf55994dcc8933e2069",
			"revisionTime": "2018-01-31T20:48:39Z",
			"version": "=v0.11.3",
			"versionExact": "v0.11.3"
		},
		{
			"checksumSHA1": "Hnaw+m7E6HQ+me3G/p6pMLU7SXk=",
			"path": "github.com/hashicorp/terraform/helper/schema",
			"revision": "3802b14260603f90c7a1faf55994dcc8933e2069",
			"revisionTime": "2018-01-31T20:48:39Z",
			"version": "=v0.11.3",
			"versionExact": "v0.11.3"
		},
		{
			"checksumSHA1": "Fzbv+N7hFXOtrR6E7ZcHT3jEE9s=",
			"path": "github.com/hashicorp/terraform/helper/structure",
			"revision": "3802b14260603f90c7a1faf55994dcc8933e2069",
			"revisionTime": "2018-01-31T20:48:39Z",
			"version": "=v0.11.3",
			"versionExact": "v0.11.3"
		},
		{
			"checksumSHA1": "6O4zxgqAD+QZm6plsIfl4MH310Q=",
			"path": "github.com/hashicorp/terraform/helper/validation",
			"revision": "3802b14260603f90c7a1faf55994dcc8933e2069",
			"revisionTime": "2018-01-31T20:48:39Z",
			"version": "=v0.11.3",
			"versionExact": "v0.11.3"
		},
		{
			"checksumSHA1": "yFWmdS6yEJZpRJzUqd/mULqCYGk=",
			"path": "github.com/hashicorp/terraform/moduledeps",
			"revision": "3802b14260603f90c7a1faf55994dcc8933e2069",
			"revisionTime": "2018-01-31T20:48:39Z",
			"version": "=v0.11.3",
			"versionExact": "v0.11.3"
		},
		{
			"checksumSHA1": "DqaoG++NXRCfvH/OloneLWrM+3k=",
			"path": "github.com/hashicorp/terraform/plugin",
			"revision": "3802b14260603f90c7a1faf55994dcc8933e2069",
			"revisionTime": "2018-01-31T20:48:39Z",
			"version": "=v0.11.3",
			"versionExact": "v0.11.3"
		},
		{
			"checksumSHA1": "zSwwe4v/eJEBO1m1fLIeroxRbxE=",
			"path": "github.com/hashicorp/terraform/plugin/discovery",
			"revision": "3802b14260603f90c7a1faf55994dcc8933e2069",
			"revisionTime": "2018-01-31T20:48:39Z",
			"version": "=v0.11.3",
			"versionExact": "v0.11.3"
		},
		{
			"checksumSHA1": "R6kmKI5Yetjs3Jwp1NjsetpUzJQ=",
			"path": "github.com/hashicorp/terraform/registry",
			"revision": "dc8036636ae76c7a7d1a7bd4e0ee09686a216a3b",
			"revisionTime": "2018-02-27T16:38:55Z"
		},
		{
			"checksumSHA1": "cR87P4V5aiEfvF+1qoBi2JQyQS4=",
			"path": "github.com/hashicorp/terraform/registry/regsrc",
			"revision": "3802b14260603f90c7a1faf55994dcc8933e2069",
			"revisionTime": "2018-01-31T20:48:39Z",
			"version": "=v0.11.3",
			"versionExact": "v0.11.3"
		},
		{
			"checksumSHA1": "y9IXgIJQq9XNy1zIYUV2Kc0KsnA=",
			"path": "github.com/hashicorp/terraform/registry/response",
			"revision": "3802b14260603f90c7a1faf55994dcc8933e2069",
			"revisionTime": "2018-01-31T20:48:39Z",
			"version": "=v0.11.3",
			"versionExact": "v0.11.3"
		},
		{
			"checksumSHA1": "VXlzRRDVOqeMvnnrbUcR9H64OA4=",
			"path": "github.com/hashicorp/terraform/svchost",
			"revision": "3802b14260603f90c7a1faf55994dcc8933e2069",
			"revisionTime": "2018-01-31T20:48:39Z",
			"version": "=v0.11.3",
			"versionExact": "v0.11.3"
		},
		{
			"checksumSHA1": "GzcKNlFL0N77JVjU8qbltXE4R3k=",
			"path": "github.com/hashicorp/terraform/svchost/auth",
			"revision": "3802b14260603f90c7a1faf55994dcc8933e2069",
			"revisionTime": "2018-01-31T20:48:39Z",
			"version": "=v0.11.3",
			"versionExact": "v0.11.3"
		},
		{
			"checksumSHA1": "Y4t8+iBORq8ll8t6tmwUozq3FGk=",
			"path": "github.com/hashicorp/terraform/svchost/disco",
			"revision": "3802b14260603f90c7a1faf55994dcc8933e2069",
			"revisionTime": "2018-01-31T20:48:39Z",
			"version": "=v0.11.3",
			"versionExact": "v0.11.3"
		},
		{
			"checksumSHA1": "4iyhUJFJqtCont3sddyqSD3DFWg=",
			"path": "github.com/hashicorp/terraform/terraform",
			"revision": "3802b14260603f90c7a1faf55994dcc8933e2069",
			"revisionTime": "2018-01-31T20:48:39Z",
			"version": "=v0.11.3",
			"versionExact": "v0.11.3"
		},
		{
			"checksumSHA1": "+K+oz9mMTmQMxIA3KVkGRfjvm9I=",
			"path": "github.com/hashicorp/terraform/tfdiags",
			"revision": "3802b14260603f90c7a1faf55994dcc8933e2069",
			"revisionTime": "2018-01-31T20:48:39Z",
			"version": "=v0.11.3",
			"versionExact": "v0.11.3"
		},
		{
			"checksumSHA1": "R43En+SNnXiSxTUecrW58Ohprmc=",
			"path": "github.com/hashicorp/terraform/version",
			"revision": "3802b14260603f90c7a1faf55994dcc8933e2069",
			"revisionTime": "2018-01-31T20:48:39Z",
			"version": "=v0.11.3",
			"versionExact": "v0.11.3"
		},
		{
			"checksumSHA1": "ZhK6IO2XN81Y+3RAjTcVm1Ic7oU=",
			"path": "github.com/hashicorp/yamux",
			"revision": "d1caa6c97c9fc1cc9e83bbe34d0603f9ff0ce8bd",
			"revisionTime": "2016-07-20T23:31:40Z"
		},
		{
			"checksumSHA1": "0ZrwvB6KoGPj2PoDNSEJwxQ6Mog=",
			"comment": "0.2.2-2-gc01cf91",
			"path": "github.com/jmespath/go-jmespath",
			"revision": "bd40a432e4c76585ef6b72d3fd96fb9b6dc7b68d",
			"revisionTime": "2016-08-03T19:07:31Z"
		},
		{
			"checksumSHA1": "T9E+5mKBQ/BX4wlNxgaPfetxdeI=",
			"path": "github.com/marstr/guid",
			"revision": "8bdf7d1a087ccc975cf37dd6507da50698fd19ca",
			"revisionTime": "2017-04-27T23:51:15Z"
		},
		{
			"checksumSHA1": "y/A5iuvwjytQE2CqVuphQRXR2nI=",
			"path": "github.com/mattn/go-isatty",
			"revision": "a5cdd64afdee435007ee3e9f6ed4684af949d568",
			"revisionTime": "2017-09-25T05:49:04Z"
		},
		{
			"checksumSHA1": "UIqCj7qI0hhIMpAhS9YYqs2jD48=",
			"path": "github.com/mitchellh/cli",
			"revision": "65fcae5817c8600da98ada9d7edf26dd1a84837b",
			"revisionTime": "2017-09-08T18:10:43Z"
		},
		{
			"checksumSHA1": "guxbLo8KHHBeM0rzou4OTzzpDNs=",
			"path": "github.com/mitchellh/copystructure",
			"revision": "5af94aef99f597e6a9e1f6ac6be6ce0f3c96b49d",
			"revisionTime": "2016-10-13T19:53:42Z"
		},
		{
			"checksumSHA1": "V/quM7+em2ByJbWBLOsEwnY3j/Q=",
			"path": "github.com/mitchellh/go-homedir",
			"revision": "b8bc1bf767474819792c23f32d8286a45736f1c6",
			"revisionTime": "2016-12-03T19:45:07Z"
		},
		{
			"checksumSHA1": "6TBW88DSxRHf4WvOC9K5ilBZx/8=",
			"path": "github.com/mitchellh/go-testing-interface",
			"revision": "9a441910b16872f7b8283682619b3761a9aa2222",
			"revisionTime": "2017-07-30T05:09:07Z"
		},
		{
			"checksumSHA1": "L3leymg2RT8hFl5uL+5KP/LpBkg=",
			"path": "github.com/mitchellh/go-wordwrap",
			"revision": "ad45545899c7b13c020ea92b2072220eefad42b8",
			"revisionTime": "2015-03-14T17:03:34Z"
		},
		{
			"checksumSHA1": "xyoJKalfQwTUN1qzZGQKWYAwl0A=",
			"path": "github.com/mitchellh/hashstructure",
			"revision": "6b17d669fac5e2f71c16658d781ec3fdd3802b69"
		},
		{
			"checksumSHA1": "MlX15lJuV8DYARX5RJY8rqrSEWQ=",
			"path": "github.com/mitchellh/mapstructure",
			"revision": "53818660ed4955e899c0bcafa97299a388bd7c8e",
			"revisionTime": "2017-03-07T20:11:23Z"
		},
		{
			"checksumSHA1": "vBpuqNfSTZcAR/0tP8tNYacySGs=",
			"path": "github.com/mitchellh/reflectwalk",
			"revision": "92573fe8d000a145bfebc03a16bc22b34945867f",
			"revisionTime": "2016-10-03T17:45:16Z"
		},
		{
			"checksumSHA1": "rTNABfFJ9wtLQRH8uYNkEZGQOrY=",
			"path": "github.com/posener/complete",
			"revision": "88e59760adaddb8276c9b15511302890690e2dae",
			"revisionTime": "2017-09-08T12:52:45Z"
		},
		{
			"checksumSHA1": "NB7uVS0/BJDmNu68vPAlbrq4TME=",
			"path": "github.com/posener/complete/cmd",
			"revision": "88e59760adaddb8276c9b15511302890690e2dae",
			"revisionTime": "2017-09-08T12:52:45Z"
		},
		{
			"checksumSHA1": "Hwojin3GxRyKwPAiz5r7UszqkPc=",
			"path": "github.com/posener/complete/cmd/install",
			"revision": "88e59760adaddb8276c9b15511302890690e2dae",
			"revisionTime": "2017-09-08T12:52:45Z"
		},
		{
			"checksumSHA1": "DMo94FwJAm9ZCYCiYdJU2+bh4no=",
			"path": "github.com/posener/complete/match",
			"revision": "88e59760adaddb8276c9b15511302890690e2dae",
			"revisionTime": "2017-09-08T12:52:45Z"
		},
		{
			"checksumSHA1": "u5s2PZ7fzCOqQX7bVPf9IJ+qNLQ=",
			"path": "github.com/rancher/go-rancher",
			"revision": "ec24b7f12fca9f78fbfcd62a0ea8bce14ade8792",
			"revisionTime": "2017-04-07T04:09:43Z"
		},
		{
			"checksumSHA1": "zmC8/3V4ls53DJlNTKDZwPSC/dA=",
			"path": "github.com/satori/go.uuid",
			"revision": "b061729afc07e77a8aa4fad0a2fd840958f1942a",
			"revisionTime": "2016-09-27T10:08:44Z"
		},
		{
			"checksumSHA1": "iqUXcP3VA+G1/gVLRpQpBUt/BuA=",
			"path": "github.com/satori/uuid",
			"revision": "b061729afc07e77a8aa4fad0a2fd840958f1942a",
			"revisionTime": "2016-09-27T10:08:44Z"
		},
		{
			"checksumSHA1": "qgMa75aMGbkFY0jIqqqgVnCUoNA=",
			"path": "github.com/ulikunitz/xz",
			"revision": "0c6b41e72360850ca4f98dc341fd999726ea007f",
			"revisionTime": "2017-06-05T21:53:11Z"
		},
		{
			"checksumSHA1": "vjnTkzNrMs5Xj6so/fq0mQ6dT1c=",
			"path": "github.com/ulikunitz/xz/internal/hash",
			"revision": "0c6b41e72360850ca4f98dc341fd999726ea007f",
			"revisionTime": "2017-06-05T21:53:11Z"
		},
		{
			"checksumSHA1": "m0pm57ASBK/CTdmC0ppRHO17mBs=",
			"path": "github.com/ulikunitz/xz/internal/xlog",
			"revision": "0c6b41e72360850ca4f98dc341fd999726ea007f",
			"revisionTime": "2017-06-05T21:53:11Z"
		},
		{
			"checksumSHA1": "2vZw6zc8xuNlyVz2QKvdlNSZQ1U=",
			"path": "github.com/ulikunitz/xz/lzma",
			"revision": "0c6b41e72360850ca4f98dc341fd999726ea007f",
			"revisionTime": "2017-06-05T21:53:11Z"
		},
		{
			"checksumSHA1": "LUk2yLGjAYyMRDhFHxfMCee4u70=",
			"path": "github.com/zclconf/go-cty/cty",
			"revision": "7166230c635fa24bbe613c5a53e75ad15c42c059",
			"revisionTime": "2018-02-27T16:32:37Z"
		},
		{
			"checksumSHA1": "gDpi8g5VxCRM3JKm/kaYlGdFUdQ=",
			"path": "github.com/zclconf/go-cty/cty/convert",
			"revision": "7166230c635fa24bbe613c5a53e75ad15c42c059",
			"revisionTime": "2018-02-27T16:32:37Z"
		},
		{
			"checksumSHA1": "TU21yqpRZdbEbH8pp4I5YsQa00E=",
			"path": "github.com/zclconf/go-cty/cty/function",
			"revision": "7166230c635fa24bbe613c5a53e75ad15c42c059",
			"revisionTime": "2018-02-27T16:32:37Z"
		},
		{
			"checksumSHA1": "4R+DQqBew6i9a4lYiLZW1OXVwTI=",
			"path": "github.com/zclconf/go-cty/cty/function/stdlib",
			"revision": "7166230c635fa24bbe613c5a53e75ad15c42c059",
			"revisionTime": "2018-02-27T16:32:37Z"
		},
		{
			"checksumSHA1": "tmCzwfNXOEB1sSO7TKVzilb2vjA=",
			"path": "github.com/zclconf/go-cty/cty/gocty",
			"revision": "7166230c635fa24bbe613c5a53e75ad15c42c059",
			"revisionTime": "2018-02-27T16:32:37Z"
		},
		{
			"checksumSHA1": "1ApmO+Q33+Oem/3f6BU6sztJWNc=",
			"path": "github.com/zclconf/go-cty/cty/json",
			"revision": "7166230c635fa24bbe613c5a53e75ad15c42c059",
			"revisionTime": "2018-02-27T16:32:37Z"
		},
		{
			"checksumSHA1": "y5Sk+n6SOspFj8mlyb8swr4DMIs=",
			"path": "github.com/zclconf/go-cty/cty/set",
			"revision": "7166230c635fa24bbe613c5a53e75ad15c42c059",
			"revisionTime": "2018-02-27T16:32:37Z"
		},
		{
			"checksumSHA1": "vE43s37+4CJ2CDU6TlOUOYE0K9c=",
			"path": "golang.org/x/crypto/bcrypt",
			"revision": "9477e0b78b9ac3d0b03822fd95422e2fe07627cd",
			"revisionTime": "2016-10-31T15:37:30Z"
		},
		{
			"checksumSHA1": "JsJdKXhz87gWenMwBeejTOeNE7k=",
			"path": "golang.org/x/crypto/blowfish",
			"revision": "9477e0b78b9ac3d0b03822fd95422e2fe07627cd",
			"revisionTime": "2016-10-31T15:37:30Z"
		},
		{
			"checksumSHA1": "TT1rac6kpQp2vz24m5yDGUNQ/QQ=",
			"path": "golang.org/x/crypto/cast5",
			"revision": "b176d7def5d71bdd214203491f89843ed217f420",
			"revisionTime": "2017-07-23T04:49:35Z"
		},
		{
			"checksumSHA1": "C1KKOxFoW7/W/NFNpiXK+boguNo=",
			"path": "golang.org/x/crypto/curve25519",
			"revision": "453249f01cfeb54c3d549ddb75ff152ca243f9d8",
			"revisionTime": "2017-02-08T20:51:15Z"
		},
		{
			"checksumSHA1": "wGb//LjBPNxYHqk+dcLo7BjPXK8=",
			"path": "golang.org/x/crypto/ed25519",
			"revision": "b8a2a83acfe6e6770b75de42d5ff4c67596675c0",
			"revisionTime": "2017-01-13T19:21:00Z"
		},
		{
			"checksumSHA1": "LXFcVx8I587SnWmKycSDEq9yvK8=",
			"path": "golang.org/x/crypto/ed25519/internal/edwards25519",
			"revision": "b8a2a83acfe6e6770b75de42d5ff4c67596675c0",
			"revisionTime": "2017-01-13T19:21:00Z"
		},
		{
			"checksumSHA1": "IIhFTrLlmlc6lEFSitqi4aw2lw0=",
			"path": "golang.org/x/crypto/openpgp",
			"revision": "b176d7def5d71bdd214203491f89843ed217f420",
			"revisionTime": "2017-07-23T04:49:35Z"
		},
		{
			"checksumSHA1": "olOKkhrdkYQHZ0lf1orrFQPQrv4=",
			"path": "golang.org/x/crypto/openpgp/armor",
			"revision": "b176d7def5d71bdd214203491f89843ed217f420",
			"revisionTime": "2017-07-23T04:49:35Z"
		},
		{
			"checksumSHA1": "eo/KtdjieJQXH7Qy+faXFcF70ME=",
			"path": "golang.org/x/crypto/openpgp/elgamal",
			"revision": "b176d7def5d71bdd214203491f89843ed217f420",
			"revisionTime": "2017-07-23T04:49:35Z"
		},
		{
			"checksumSHA1": "rlxVSaGgqdAgwblsErxTxIfuGfg=",
			"path": "golang.org/x/crypto/openpgp/errors",
			"revision": "b176d7def5d71bdd214203491f89843ed217f420",
			"revisionTime": "2017-07-23T04:49:35Z"
		},
		{
			"checksumSHA1": "Pq88+Dgh04UdXWZN6P+bLgYnbRc=",
			"path": "golang.org/x/crypto/openpgp/packet",
			"revision": "b176d7def5d71bdd214203491f89843ed217f420",
			"revisionTime": "2017-07-23T04:49:35Z"
		},
		{
			"checksumSHA1": "s2qT4UwvzBSkzXuiuMkowif1Olw=",
			"path": "golang.org/x/crypto/openpgp/s2k",
			"revision": "b176d7def5d71bdd214203491f89843ed217f420",
			"revisionTime": "2017-07-23T04:49:35Z"
		},
		{
			"checksumSHA1": "fsrFs762jlaILyqqQImS1GfvIvw=",
			"path": "golang.org/x/crypto/ssh",
			"revision": "453249f01cfeb54c3d549ddb75ff152ca243f9d8",
			"revisionTime": "2017-02-08T20:51:15Z"
		},
		{
			"checksumSHA1": "dr5+PfIRzXeN+l1VG+s0lea9qz8=",
			"path": "golang.org/x/net/context",
			"revision": "0a9397675ba34b2845f758fe3cd68828369c6517",
			"revisionTime": "2017-07-19T03:24:12Z"
		},
		{
			"checksumSHA1": "vqc3a+oTUGX8PmD0TS+qQ7gmN8I=",
			"path": "golang.org/x/net/html",
			"revision": "1c05540f6879653db88113bc4a2b70aec4bd491f",
			"revisionTime": "2017-08-04T00:04:37Z"
		},
		{
			"checksumSHA1": "z79z5msRzgU48FCZxSuxfU8b4rs=",
			"path": "golang.org/x/net/html/atom",
			"revision": "1c05540f6879653db88113bc4a2b70aec4bd491f",
			"revisionTime": "2017-08-04T00:04:37Z"
		},
		{
			"checksumSHA1": "cY4u3LCdJxKaS2GbftZjfrOSnNE=",
			"path": "golang.org/x/net/http2",
			"revision": "0a9397675ba34b2845f758fe3cd68828369c6517",
			"revisionTime": "2017-07-19T03:24:12Z"
		},
		{
			"checksumSHA1": "ezWhc7n/FtqkLDQKeU2JbW+80tE=",
			"path": "golang.org/x/net/http2/hpack",
			"revision": "0a9397675ba34b2845f758fe3cd68828369c6517",
			"revisionTime": "2017-07-19T03:24:12Z"
		},
		{
			"checksumSHA1": "1osdKBIU5mNqyQqiGmnutoTzdJA=",
			"path": "golang.org/x/net/idna",
			"revision": "0a9397675ba34b2845f758fe3cd68828369c6517",
			"revisionTime": "2017-07-19T03:24:12Z"
		},
		{
			"checksumSHA1": "UxahDzW2v4mf/+aFxruuupaoIwo=",
			"path": "golang.org/x/net/internal/timeseries",
			"revision": "0a9397675ba34b2845f758fe3cd68828369c6517",
			"revisionTime": "2017-07-19T03:24:12Z"
		},
		{
			"checksumSHA1": "3xyuaSNmClqG4YWC7g0isQIbUTc=",
			"path": "golang.org/x/net/lex/httplex",
			"revision": "0a9397675ba34b2845f758fe3cd68828369c6517",
			"revisionTime": "2017-07-19T03:24:12Z"
		},
		{
			"checksumSHA1": "u/r66lwYfgg682u5hZG7/E7+VCY=",
			"path": "golang.org/x/net/trace",
			"revision": "0a9397675ba34b2845f758fe3cd68828369c6517",
			"revisionTime": "2017-07-19T03:24:12Z"
		},
		{
			"checksumSHA1": "tY+5thYxjKDUQyQXYcBqogmMS5U=",
			"path": "golang.org/x/sys/unix",
			"revision": "314a259e304ff91bd6985da2a7149bbf91237993",
			"revisionTime": "2017-07-19T03:44:26Z"
		},
		{
			"checksumSHA1": "JGxWXCzR7rwOsuQCK1UGd6yuS90=",
			"path": "golang.org/x/text/collate/build",
			"revision": "1cbadb444a806fd9430d14ad08967ed91da4fa0a",
			"revisionTime": "2017-09-13T19:45:57Z"
		},
		{
			"checksumSHA1": "45fiqnr0oU2bicWWAWz0lGWg4eU=",
			"path": "golang.org/x/text/internal/colltab",
			"revision": "1cbadb444a806fd9430d14ad08967ed91da4fa0a",
			"revisionTime": "2017-09-13T19:45:57Z"
		},
		{
			"checksumSHA1": "YsHNCKLl/81IAeBJUjHE4uqAPLM=",
			"path": "golang.org/x/text/language",
			"revision": "1cbadb444a806fd9430d14ad08967ed91da4fa0a",
			"revisionTime": "2017-09-13T19:45:57Z"
		},
		{
			"checksumSHA1": "tltivJ/uj/lqLk05IqGfCv2F/E8=",
			"path": "golang.org/x/text/secure/bidirule",
			"revision": "1cbadb444a806fd9430d14ad08967ed91da4fa0a",
			"revisionTime": "2017-09-13T19:45:57Z"
		},
		{
			"checksumSHA1": "ziMb9+ANGRJSSIuxYdRbA+cDRBQ=",
			"path": "golang.org/x/text/transform",
			"revision": "1cbadb444a806fd9430d14ad08967ed91da4fa0a",
			"revisionTime": "2017-09-13T19:45:57Z"
		},
		{
			"checksumSHA1": "tk+lpF2CDV7e5RwwRY5ZTCGrd9o=",
			"path": "golang.org/x/text/unicode/bidi",
			"revision": "1cbadb444a806fd9430d14ad08967ed91da4fa0a",
			"revisionTime": "2017-09-13T19:45:57Z"
		},
		{
			"checksumSHA1": "BwRNKgzIMUxk56OScxyr43BV6IE=",
			"path": "golang.org/x/text/unicode/norm",
			"revision": "1cbadb444a806fd9430d14ad08967ed91da4fa0a",
			"revisionTime": "2017-09-13T19:45:57Z"
		},
		{
			"checksumSHA1": "Tc3BU26zThLzcyqbVtiSEp7EpU8=",
			"path": "google.golang.org/genproto/googleapis/rpc/status",
			"revision": "1e559d0a00eef8a9a43151db4665280bd8dd5886",
			"revisionTime": "2017-09-18T11:17:02Z"
		},
		{
			"checksumSHA1": "nwfmMh930HtXA7u5HYomxSR3Ixg=",
			"path": "google.golang.org/grpc",
			"revision": "7657092a1303cc5a6fa3fee988d57c665683a4da",
			"revisionTime": "2017-08-09T21:16:03Z"
		},
		{
			"checksumSHA1": "/eTpFgjvMq5Bc9hYnw5fzKG4B6I=",
			"path": "google.golang.org/grpc/codes",
			"revision": "7657092a1303cc5a6fa3fee988d57c665683a4da",
			"revisionTime": "2017-08-09T21:16:03Z"
		},
		{
			"checksumSHA1": "XH2WYcDNwVO47zYShREJjcYXm0Y=",
			"path": "google.golang.org/grpc/connectivity",
			"revision": "7657092a1303cc5a6fa3fee988d57c665683a4da",
			"revisionTime": "2017-08-09T21:16:03Z"
		},
		{
			"checksumSHA1": "5ylThBvJnIcyWhL17AC9+Sdbw2E=",
			"path": "google.golang.org/grpc/credentials",
			"revision": "7657092a1303cc5a6fa3fee988d57c665683a4da",
			"revisionTime": "2017-08-09T21:16:03Z"
		},
		{
			"checksumSHA1": "2NbY9kmMweE4VUsruRsvmViVnNg=",
			"path": "google.golang.org/grpc/grpclb/grpc_lb_v1",
			"revision": "7657092a1303cc5a6fa3fee988d57c665683a4da",
			"revisionTime": "2017-08-09T21:16:03Z"
		},
		{
			"checksumSHA1": "ntHev01vgZgeIh5VFRmbLx/BSTo=",
			"path": "google.golang.org/grpc/grpclog",
			"revision": "7657092a1303cc5a6fa3fee988d57c665683a4da",
			"revisionTime": "2017-08-09T21:16:03Z"
		},
		{
			"checksumSHA1": "pc9cweMiKQ5hVMuO9UoMGdbizaY=",
			"path": "google.golang.org/grpc/health",
			"revision": "7657092a1303cc5a6fa3fee988d57c665683a4da",
			"revisionTime": "2017-08-09T21:16:03Z"
		},
		{
			"checksumSHA1": "W5KfI1NIGJt7JaVnLzefDZr3+4s=",
			"path": "google.golang.org/grpc/health/grpc_health_v1",
			"revision": "7657092a1303cc5a6fa3fee988d57c665683a4da",
			"revisionTime": "2017-08-09T21:16:03Z"
		},
		{
			"checksumSHA1": "U9vDe05/tQrvFBojOQX8Xk12W9I=",
			"path": "google.golang.org/grpc/internal",
			"revision": "7657092a1303cc5a6fa3fee988d57c665683a4da",
			"revisionTime": "2017-08-09T21:16:03Z"
		},
		{
			"checksumSHA1": "hcuHgKp8W0wIzoCnNfKI8NUss5o=",
			"path": "google.golang.org/grpc/keepalive",
			"revision": "7657092a1303cc5a6fa3fee988d57c665683a4da",
			"revisionTime": "2017-08-09T21:16:03Z"
		},
		{
			"checksumSHA1": "N++Ur11m6Dq3j14/Hc2Kqmxroag=",
			"path": "google.golang.org/grpc/metadata",
			"revision": "7657092a1303cc5a6fa3fee988d57c665683a4da",
			"revisionTime": "2017-08-09T21:16:03Z"
		},
		{
			"checksumSHA1": "bYKw8OIjj/ybY68eGqy7zqq6qmE=",
			"path": "google.golang.org/grpc/naming",
			"revision": "7657092a1303cc5a6fa3fee988d57c665683a4da",
			"revisionTime": "2017-08-09T21:16:03Z"
		},
		{
			"checksumSHA1": "n5EgDdBqFMa2KQFhtl+FF/4gIFo=",
			"path": "google.golang.org/grpc/peer",
			"revision": "7657092a1303cc5a6fa3fee988d57c665683a4da",
			"revisionTime": "2017-08-09T21:16:03Z"
		},
		{
			"checksumSHA1": "53Mbn2VqooOk47EWLHHFpKEOVwE=",
			"path": "google.golang.org/grpc/stats",
			"revision": "7657092a1303cc5a6fa3fee988d57c665683a4da",
			"revisionTime": "2017-08-09T21:16:03Z"
		},
		{
			"checksumSHA1": "3Dwz4RLstDHMPyDA7BUsYe+JP4w=",
			"path": "google.golang.org/grpc/status",
			"revision": "7657092a1303cc5a6fa3fee988d57c665683a4da",
			"revisionTime": "2017-08-09T21:16:03Z"
		},
		{
			"checksumSHA1": "aixGx/Kd0cj9ZlZHacpHe3XgMQ4=",
			"path": "google.golang.org/grpc/tap",
			"revision": "7657092a1303cc5a6fa3fee988d57c665683a4da",
			"revisionTime": "2017-08-09T21:16:03Z"
		},
		{
			"checksumSHA1": "S0qdJtlMimKlOrJ4aZ/pxO5uVwg=",
			"path": "google.golang.org/grpc/transport",
			"revision": "7657092a1303cc5a6fa3fee988d57c665683a4da",
			"revisionTime": "2017-08-09T21:16:03Z"
		},
		{
			"checksumSHA1": "AnKBN2Q4AWaSNb0JyINBQbnpxGM=",
			"path": "gopkg.in/yaml.v2",
			"revision": "7f97868eec74b32b0982dd158a51a446d1da7eb5",
			"revisionTime": "2018-02-23T19:12:37Z"
		},
		{
			"checksumSHA1": "wICWAGQfZcHD2y0dHesz9R2YSiw=",
			"path": "k8s.io/kubernetes/pkg/apimachinery",
			"revision": "b0b7a323cc5a4a2019b2e9520c21c7830b7f708e",
			"revisionTime": "2017-04-03T20:32:25Z",
			"version": "v1.6.1",
			"versionExact": "v1.6.1"
		}
	],
	"rootPath": "github.com/terraform-providers/terraform-provider-azurerm"
}<|MERGE_RESOLUTION|>--- conflicted
+++ resolved
@@ -67,19 +67,19 @@
 			"versionExact": "v18.0.0"
 		},
 		{
-<<<<<<< HEAD
 			"checksumSHA1": "owtUC3Li102StpaZ1Ahh0SvifP4=",
 			"path": "github.com/Azure/azure-sdk-for-go/services/datalake/store/2016-11-01/filesystem",
 			"revision": "fbe7db0e3f9793ba3e5704efbab84f51436c136e",
 			"revisionTime": "2018-07-03T19:15:42Z",
 			"version": "v18.0.0",
-=======
-			"checksumSHA1": "9oNfXIzF5S8ninqAOSfpVf5rNEY=",
+      "versionExact": "v18.0.0"
+    },
+    {
+      "checksumSHA1": "9oNfXIzF5S8ninqAOSfpVf5rNEY=",
 			"path": "github.com/Azure/azure-sdk-for-go/services/datalake/analytics/mgmt/2016-11-01/account",
 			"revision": "fbe7db0e3f9793ba3e5704efbab84f51436c136e",
 			"revisionTime": "2018-07-03T19:15:42Z",
 			"version": "=v18.0.0",
->>>>>>> 834f6f58
 			"versionExact": "v18.0.0"
 		},
 		{
