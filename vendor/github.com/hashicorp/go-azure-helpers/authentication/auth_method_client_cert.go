--- conflicted
+++ resolved
@@ -41,11 +41,7 @@
 	return "Service Principal / Client Certificate"
 }
 
-<<<<<<< HEAD
-func (a servicePrincipalClientCertificateAuth) getAuthorizationToken(sender autorest.Sender, oauth *MultiOAuth, endpoint string) (autorest.Authorizer, error) {
-=======
 func (a servicePrincipalClientCertificateAuth) getAuthorizationToken(sender autorest.Sender, oauth *OAuthConfig, endpoint string) (autorest.Authorizer, error) {
->>>>>>> 7d2a084a
 	if oauth.OAuth == nil {
 		return nil, fmt.Errorf("Error getting Authorization Token for client cert: an OAuth token wasn't configured correctly; please file a bug with more details")
 	}
