---
subcategory: "Key Vault"
layout: "azurerm"
page_title: "Azure Resource Manager: azurerm_key_vault"
description: |-
  Manages a Key Vault.
---

# azurerm_key_vault

Manages a Key Vault.

~> **NOTE:** It's possible to define Key Vault Access Policies both within [the `azurerm_key_vault` resource](key_vault.html) via the `access_policy` block and by using [the `azurerm_key_vault_access_policy` resource](key_vault_access_policy.html). However it's not possible to use both methods to manage Access Policies within a KeyVault, since there'll be conflicts.

## Example Usage

```hcl
provider "azurerm" {
  alias = "keyVault"

  features {
    key_vault {
      purge_soft_delete_on_destroy = true
    }
  }
}

resource "azurerm_resource_group" "example" {
  name     = "resourceGroup1"
  location = "West US"
}

resource "azurerm_key_vault" "example" {
  name                        = "testvault"
<<<<<<< HEAD
  provider                    = azurerm.keyVault
  location                    = "${azurerm_resource_group.example.location}"
  resource_group_name         = "${azurerm_resource_group.example.name}"
=======
  location                    = azurerm_resource_group.example.location
  resource_group_name         = azurerm_resource_group.example.name
>>>>>>> ddd9aaab
  enabled_for_disk_encryption = true
  tenant_id                   = "d6e396d0-5584-41dc-9fc0-268df99bc610"
  soft_delete_enabled         = true
  purge_protection_enabled    = false

  sku_name = "standard"

  access_policy {
    tenant_id = "d6e396d0-5584-41dc-9fc0-268df99bc610"
    object_id = "d746815a-0433-4a21-b95d-fc437d2d475b"

    key_permissions = [
      "get",
    ]

    secret_permissions = [
      "get",
    ]

    storage_permissions = [
      "get",
    ]
  }

  network_acls {
    default_action = "Deny"
    bypass         = "AzureServices"
  }

  tags = {
    environment = "Production"
  }
}
```

## Argument Reference

The following arguments are supported:

* `name` - (Required) Specifies the name of the Key Vault. Changing this forces a new resource to be created.

* `location` - (Required) Specifies the supported Azure location where the resource exists. Changing this forces a new resource to be created.

* `resource_group_name` - (Required) The name of the resource group in which to create the Key Vault. Changing this forces a new resource to be created.

* `sku` - (Optional **Deprecated**)) A `sku` block as described below.

* `sku_name` - (Optional) The Name of the SKU used for this Key Vault. Possible values are `standard` and `premium`.

* `tenant_id` - (Required) The Azure Active Directory tenant ID that should be used for authenticating requests to the key vault.

* `access_policy` - (Optional) [A list](/docs/configuration/attr-as-blocks.html) of up to 16 objects describing access policies, as described below.

~> **NOTE:** It's possible to define Key Vault Access Policies both within [the `azurerm_key_vault` resource](key_vault.html) via the `access_policy` block and by using [the `azurerm_key_vault_access_policy` resource](key_vault_access_policy.html). However it's not possible to use both methods to manage Access Policies within a KeyVault, since there'll be conflicts.

* `enabled_for_deployment` - (Optional) Boolean flag to specify whether Azure Virtual Machines are permitted to retrieve certificates stored as secrets from the key vault. Defaults to `false`.

* `enabled_for_disk_encryption` - (Optional) Boolean flag to specify whether Azure Disk Encryption is permitted to retrieve secrets from the vault and unwrap keys. Defaults to `false`.

* `enabled_for_template_deployment` - (Optional) Boolean flag to specify whether Azure Resource Manager is permitted to retrieve secrets from the key vault. Defaults to `false`.

* `soft_delete_enabled` - (Optional) Should Soft Delete be enabled for this Key Vault?

-> **NOTE:** Once `soft_delete_enabled` has been enabled it is an **irreversible** action. If you want to destroy this key vault before the 90 day purge policy expires you must set the `purge_soft_delete_on_destroy` to **true** in the `key_vault` section of the azure provider `features` block.

* `purge_protection_enabled` - (Optional) Is Purge Protection enabled for this Key Vault?

-> **NOTE:** Once `purge_protection_enabled` has been enabled it is an **irreversible** action. - [support for this is being tracked in this Azure API issue](https://github.com/Azure/azure-rest-api-specs/issues/8075)

* `network_acls` - (Optional) A `network_acls` block as defined below.

* `tags` - (Optional) A mapping of tags to assign to the resource.

---
A `sku` block supports the following:

* `name` - (Required)  The Name of the SKU used for this Key Vault. Possible values are `standard` and `premium`.

---
A `access_policy` block supports the following:

Elements of `access_policy` support:

* `tenant_id` - (Required) The Azure Active Directory tenant ID that should be used for authenticating requests to the key vault. Must match the `tenant_id` used above.

* `object_id` - (Required) The object ID of a user, service principal or security group in the Azure Active Directory tenant for the vault. The object ID must be unique for the list of access policies.

* `application_id` - (Optional) The object ID of an Application in Azure Active Directory.

* `certificate_permissions` - (Optional) List of certificate permissions, must be one or more from the following: `backup`, `create`, `delete`, `deleteissuers`, `get`, `getissuers`, `import`, `list`, `listissuers`, `managecontacts`, `manageissuers`, `purge`, `recover`, `restore`, `setissuers` and `update`.

* `key_permissions` - (Optional) List of key permissions, must be one or more from the following: `backup`, `create`, `decrypt`, `delete`, `encrypt`, `get`, `import`, `list`, `purge`, `recover`, `restore`, `sign`, `unwrapKey`, `update`, `verify` and `wrapKey`.

* `secret_permissions` - (Optional) List of secret permissions, must be one or more from the following: `backup`, `delete`, `get`, `list`, `purge`, `recover`, `restore` and `set`.

* `storage_permissions` - (Optional) List of storage permissions, must be one or more from the following: `backup`, `delete`, `deletesas`, `get`, `getsas`, `list`, `listsas`, `purge`, `recover`, `regeneratekey`, `restore`, `set`, `setsas` and `update`.

---

A `network_acls` block supports the following:

* `bypass` - (Required) Specifies which traffic can bypass the network rules. Possible values are `AzureServices` and `None`.

* `default_action` - (Required) The Default Action to use when no rules match from `ip_rules` / `virtual_network_subnet_ids`. Possible values are `Allow` and `Deny`.

* `ip_rules` - (Optional) One or more IP Addresses, or CIDR Blocks which should be able to access the Key Vault.

* `virtual_network_subnet_ids` - (Optional) One or more Subnet ID's which should be able to access this Key Vault.

## Attributes Reference

The following attributes are exported:

* `id` - The ID of the Key Vault.

* `vault_uri` - The URI of the Key Vault, used for performing operations on keys and secrets.

## Timeouts

~> **Note:** Custom Timeouts is available [as an opt-in Beta in version 1.43 & 1.44 of the Azure Provider](/docs/providers/azurerm/guides/2.0-beta.html) and will be enabled by default in version 2.0 of the Azure Provider.

The `timeouts` block allows you to specify [timeouts](https://www.terraform.io/docs/configuration/resources.html#timeouts) for certain actions:

* `create` - (Defaults to 30 minutes) Used when creating the Key Vault.
* `update` - (Defaults to 30 minutes) Used when updating the Key Vault.
* `read` - (Defaults to 5 minutes) Used when retrieving the Key Vault.
* `delete` - (Defaults to 30 minutes) Used when deleting the Key Vault.

## Import

Key Vault's can be imported using the `resource id`, e.g.

```shell
terraform import azurerm_key_vault.example /subscriptions/00000000-0000-0000-0000-000000000000/resourceGroups/mygroup1/providers/Microsoft.KeyVault/vaults/vault1
```<|MERGE_RESOLUTION|>--- conflicted
+++ resolved
@@ -32,14 +32,9 @@
 
 resource "azurerm_key_vault" "example" {
   name                        = "testvault"
-<<<<<<< HEAD
   provider                    = azurerm.keyVault
-  location                    = "${azurerm_resource_group.example.location}"
-  resource_group_name         = "${azurerm_resource_group.example.name}"
-=======
   location                    = azurerm_resource_group.example.location
   resource_group_name         = azurerm_resource_group.example.name
->>>>>>> ddd9aaab
   enabled_for_disk_encryption = true
   tenant_id                   = "d6e396d0-5584-41dc-9fc0-268df99bc610"
   soft_delete_enabled         = true
