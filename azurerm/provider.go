package azurerm

import (
	"crypto/sha1"
	"encoding/base64"
	"encoding/hex"
	"fmt"
	"log"
	"strings"
	"sync"

	"github.com/Azure/azure-sdk-for-go/arm/resources/resources"
	"github.com/hashicorp/go-multierror"
	"github.com/hashicorp/terraform/helper/mutexkv"
	"github.com/hashicorp/terraform/helper/schema"
	"github.com/hashicorp/terraform/terraform"
)

// Provider returns a terraform.ResourceProvider.
func Provider() terraform.ResourceProvider {
	var p *schema.Provider
	p = &schema.Provider{
		Schema: map[string]*schema.Schema{
			"subscription_id": {
				Type:        schema.TypeString,
				Required:    true,
				DefaultFunc: schema.EnvDefaultFunc("ARM_SUBSCRIPTION_ID", ""),
			},

			"client_id": {
				Type:        schema.TypeString,
				Required:    true,
				DefaultFunc: schema.EnvDefaultFunc("ARM_CLIENT_ID", ""),
			},

			"client_secret": {
				Type:        schema.TypeString,
				Required:    true,
				DefaultFunc: schema.EnvDefaultFunc("ARM_CLIENT_SECRET", ""),
			},

			"tenant_id": {
				Type:        schema.TypeString,
				Required:    true,
				DefaultFunc: schema.EnvDefaultFunc("ARM_TENANT_ID", ""),
			},

			"environment": {
				Type:        schema.TypeString,
				Required:    true,
				DefaultFunc: schema.EnvDefaultFunc("ARM_ENVIRONMENT", "public"),
			},

			"skip_provider_registration": {
				Type:        schema.TypeBool,
				Optional:    true,
				DefaultFunc: schema.EnvDefaultFunc("ARM_SKIP_PROVIDER_REGISTRATION", false),
			},
		},

		DataSourcesMap: map[string]*schema.Resource{
			"azurerm_client_config":  dataSourceArmClientConfig(),
			"azurerm_resource_group": dataSourceArmResourceGroup(),
			"azurerm_public_ip":      dataSourceArmPublicIP(),
			"azurerm_managed_disk":   dataSourceArmManagedDisk(),
			"azurerm_subscription":   dataSourceArmSubscription(),
		},

		ResourcesMap: map[string]*schema.Resource{
			"azurerm_application_insights":        resourceArmApplicationInsights(),
			"azurerm_app_service_plan":            resourceArmAppServicePlan(),
			"azurerm_availability_set":            resourceArmAvailabilitySet(),
			"azurerm_cdn_endpoint":                resourceArmCdnEndpoint(),
			"azurerm_cdn_profile":                 resourceArmCdnProfile(),
			"azurerm_container_registry":          resourceArmContainerRegistry(),
			"azurerm_container_service":           resourceArmContainerService(),
			"azurerm_container_group":             resourceArmContainerGroup(),
			"azurerm_cosmosdb_account":            resourceArmCosmosDBAccount(),
			"azurerm_dns_a_record":                resourceArmDnsARecord(),
			"azurerm_dns_aaaa_record":             resourceArmDnsAAAARecord(),
			"azurerm_dns_cname_record":            resourceArmDnsCNameRecord(),
			"azurerm_dns_mx_record":               resourceArmDnsMxRecord(),
			"azurerm_dns_ns_record":               resourceArmDnsNsRecord(),
			"azurerm_dns_ptr_record":              resourceArmDnsPtrRecord(),
			"azurerm_dns_srv_record":              resourceArmDnsSrvRecord(),
			"azurerm_dns_txt_record":              resourceArmDnsTxtRecord(),
			"azurerm_dns_zone":                    resourceArmDnsZone(),
			"azurerm_eventgrid_topic":             resourceArmEventGridTopic(),
			"azurerm_eventhub":                    resourceArmEventHub(),
			"azurerm_eventhub_authorization_rule": resourceArmEventHubAuthorizationRule(),
			"azurerm_eventhub_consumer_group":     resourceArmEventHubConsumerGroup(),
			"azurerm_eventhub_namespace":          resourceArmEventHubNamespace(),
			"azurerm_express_route_circuit":       resourceArmExpressRouteCircuit(),
			"azurerm_image":                       resourceArmImage(),
			"azurerm_key_vault":                   resourceArmKeyVault(),
			"azurerm_key_vault_secret":            resourceArmKeyVaultSecret(),
			"azurerm_lb":                          resourceArmLoadBalancer(),
			"azurerm_lb_backend_address_pool":     resourceArmLoadBalancerBackendAddressPool(),
			"azurerm_lb_nat_rule":                 resourceArmLoadBalancerNatRule(),
			"azurerm_lb_nat_pool":                 resourceArmLoadBalancerNatPool(),
			"azurerm_lb_probe":                    resourceArmLoadBalancerProbe(),
			"azurerm_lb_rule":                     resourceArmLoadBalancerRule(),
			"azurerm_local_network_gateway":       resourceArmLocalNetworkGateway(),
			"azurerm_managed_disk":                resourceArmManagedDisk(),
			"azurerm_network_interface":           resourceArmNetworkInterface(),
			"azurerm_network_security_group":      resourceArmNetworkSecurityGroup(),
			"azurerm_network_security_rule":       resourceArmNetworkSecurityRule(),
			"azurerm_postgresql_configuration":    resourceArmPostgreSQLConfiguration(),
			"azurerm_postgresql_database":         resourceArmPostgreSQLDatabase(),
			"azurerm_postgresql_firewall_rule":    resourceArmPostgreSQLFirewallRule(),
			"azurerm_postgresql_server":           resourceArmPostgreSQLServer(),
			"azurerm_public_ip":                   resourceArmPublicIp(),
			"azurerm_redis_cache":                 resourceArmRedisCache(),
			"azurerm_resource_group":              resourceArmResourceGroup(),
			"azurerm_route":                       resourceArmRoute(),
			"azurerm_route_table":                 resourceArmRouteTable(),
			"azurerm_search_service":              resourceArmSearchService(),
			"azurerm_servicebus_namespace":        resourceArmServiceBusNamespace(),
			"azurerm_servicebus_queue":            resourceArmServiceBusQueue(),
			"azurerm_servicebus_subscription":     resourceArmServiceBusSubscription(),
			"azurerm_servicebus_topic":            resourceArmServiceBusTopic(),
			"azurerm_sql_database":                resourceArmSqlDatabase(),
			"azurerm_sql_elasticpool":             resourceArmSqlElasticPool(),
			"azurerm_sql_firewall_rule":           resourceArmSqlFirewallRule(),
			"azurerm_sql_server":                  resourceArmSqlServer(),
			"azurerm_storage_account":             resourceArmStorageAccount(),
			"azurerm_storage_blob":                resourceArmStorageBlob(),
			"azurerm_storage_container":           resourceArmStorageContainer(),
			"azurerm_storage_share":               resourceArmStorageShare(),
			"azurerm_storage_queue":               resourceArmStorageQueue(),
			"azurerm_storage_table":               resourceArmStorageTable(),
			"azurerm_subnet":                      resourceArmSubnet(),
			"azurerm_template_deployment":         resourceArmTemplateDeployment(),
			"azurerm_traffic_manager_endpoint":    resourceArmTrafficManagerEndpoint(),
			"azurerm_traffic_manager_profile":     resourceArmTrafficManagerProfile(),
			"azurerm_virtual_machine_extension":   resourceArmVirtualMachineExtensions(),
			"azurerm_virtual_machine":             resourceArmVirtualMachine(),
			"azurerm_virtual_machine_scale_set":   resourceArmVirtualMachineScaleSet(),
			"azurerm_virtual_network":             resourceArmVirtualNetwork(),
			"azurerm_virtual_network_peering":     resourceArmVirtualNetworkPeering(),
		},
	}

	p.ConfigureFunc = providerConfigure(p)

	return p
}

// Config is the configuration structure used to instantiate a
// new Azure management client.
type Config struct {
	ManagementURL string

	SubscriptionID           string
	ClientID                 string
	ClientSecret             string
	TenantID                 string
	Environment              string
	SkipProviderRegistration bool

	validateCredentialsOnce sync.Once
}

func (c *Config) validate() error {
	var err *multierror.Error

	if c.SubscriptionID == "" {
		err = multierror.Append(err, fmt.Errorf("Subscription ID must be configured for the AzureRM provider"))
	}
	if c.ClientID == "" {
		err = multierror.Append(err, fmt.Errorf("Client ID must be configured for the AzureRM provider"))
	}
	if c.ClientSecret == "" {
		err = multierror.Append(err, fmt.Errorf("Client Secret must be configured for the AzureRM provider"))
	}
	if c.TenantID == "" {
		err = multierror.Append(err, fmt.Errorf("Tenant ID must be configured for the AzureRM provider"))
	}
	if c.Environment == "" {
		err = multierror.Append(err, fmt.Errorf("Environment must be configured for the AzureRM provider"))
	}

	return err.ErrorOrNil()
}

func providerConfigure(p *schema.Provider) schema.ConfigureFunc {
	return func(d *schema.ResourceData) (interface{}, error) {
		config := &Config{
			SubscriptionID:           d.Get("subscription_id").(string),
			ClientID:                 d.Get("client_id").(string),
			ClientSecret:             d.Get("client_secret").(string),
			TenantID:                 d.Get("tenant_id").(string),
			Environment:              d.Get("environment").(string),
			SkipProviderRegistration: d.Get("skip_provider_registration").(bool),
		}

		if err := config.validate(); err != nil {
			return nil, err
		}

		client, err := config.getArmClient()
		if err != nil {
			return nil, err
		}

		client.StopContext = p.StopContext()

		// replaces the context between tests
		p.MetaReset = func() error {
			client.StopContext = p.StopContext()
			return nil
		}

		// List all the available providers and their registration state to avoid unnecessary
		// requests. This also lets us check if the provider credentials are correct.
		providerList, err := client.providers.List(nil, "")
		if err != nil {
			return nil, fmt.Errorf("Unable to list provider registration status, it is possible that this is due to invalid "+
				"credentials or the service principal does not have permission to use the Resource Manager API, Azure "+
				"error: %s", err)
		}

		if !config.SkipProviderRegistration {
			err = registerAzureResourceProvidersWithSubscription(*providerList.Value, client.providers)
			if err != nil {
				return nil, err
			}
		}

		return client, nil
	}
}

func registerProviderWithSubscription(providerName string, client resources.ProvidersClient) error {
	_, err := client.Register(providerName)
	if err != nil {
		return fmt.Errorf("Cannot register provider %s with Azure Resource Manager: %s.", providerName, err)
	}

	return nil
}

var providerRegistrationOnce sync.Once

func determineAzureResourceProvidersToRegister(providerList []resources.Provider) map[string]struct{} {
	providers := map[string]struct{}{
<<<<<<< HEAD
		"Microsoft.Cache":             struct{}{},
		"Microsoft.Cdn":               struct{}{},
		"Microsoft.Compute":           struct{}{},
		"Microsoft.ContainerRegistry": struct{}{},
		"Microsoft.ContainerService":  struct{}{},
		"Microsoft.ContainerInstance": struct{}{},
		"Microsoft.DocumentDB":        struct{}{},
		"Microsoft.EventGrid":         struct{}{},
		"Microsoft.EventHub":          struct{}{},
		"Microsoft.KeyVault":          struct{}{},
		"microsoft.insights":          struct{}{},
		"Microsoft.Network":           struct{}{},
		"Microsoft.Resources":         struct{}{},
		"Microsoft.Search":            struct{}{},
		"Microsoft.ServiceBus":        struct{}{},
		"Microsoft.Sql":               struct{}{},
		"Microsoft.Storage":           struct{}{},
=======
		"Microsoft.Cache":             {},
		"Microsoft.Cdn":               {},
		"Microsoft.Compute":           {},
		"Microsoft.ContainerRegistry": {},
		"Microsoft.ContainerService":  {},
		"Microsoft.DBforPostgreSQL":   {},
		"Microsoft.DocumentDB":        {},
		"Microsoft.EventGrid":         {},
		"Microsoft.EventHub":          {},
		"Microsoft.KeyVault":          {},
		"microsoft.insights":          {},
		"Microsoft.Network":           {},
		"Microsoft.Resources":         {},
		"Microsoft.Search":            {},
		"Microsoft.ServiceBus":        {},
		"Microsoft.Sql":               {},
		"Microsoft.Storage":           {},
>>>>>>> 5e74f93d
	}

	// filter out any providers already registered
	for _, p := range providerList {
		if _, ok := providers[*p.Namespace]; !ok {
			continue
		}

		if strings.ToLower(*p.RegistrationState) == "registered" {
			log.Printf("[DEBUG] Skipping provider registration for namespace %s\n", *p.Namespace)
			delete(providers, *p.Namespace)
		}
	}

	return providers
}

// registerAzureResourceProvidersWithSubscription uses the providers client to register
// all Azure resource providers which the Terraform provider may require (regardless of
// whether they are actually used by the configuration or not). It was confirmed by Microsoft
// that this is the approach their own internal tools also take.
func registerAzureResourceProvidersWithSubscription(providerList []resources.Provider, client resources.ProvidersClient) error {
	var err error
	providerRegistrationOnce.Do(func() {
		providers := determineAzureResourceProvidersToRegister(providerList)

		var wg sync.WaitGroup
		wg.Add(len(providers))
		for providerName := range providers {
			go func(p string) {
				defer wg.Done()
				log.Printf("[DEBUG] Registering provider with namespace %s\n", p)
				if innerErr := registerProviderWithSubscription(p, client); err != nil {
					err = innerErr
				}
			}(providerName)
		}
		wg.Wait()
	})

	return err
}

// armMutexKV is the instance of MutexKV for ARM resources
var armMutexKV = mutexkv.NewMutexKV()

// Resource group names can be capitalised, but we store them in lowercase.
// Use a custom diff function to avoid creation of new resources.
func resourceAzurermResourceGroupNameDiffSuppress(k, old, new string, d *schema.ResourceData) bool {
	return strings.ToLower(old) == strings.ToLower(new)
}

// ignoreCaseDiffSuppressFunc is a DiffSuppressFunc from helper/schema that is
// used to ignore any case-changes in a return value.
func ignoreCaseDiffSuppressFunc(k, old, new string, d *schema.ResourceData) bool {
	return strings.ToLower(old) == strings.ToLower(new)
}

// ignoreCaseStateFunc is a StateFunc from helper/schema that converts the
// supplied value to lower before saving to state for consistency.
func ignoreCaseStateFunc(val interface{}) string {
	return strings.ToLower(val.(string))
}

func userDataStateFunc(v interface{}) string {
	switch s := v.(type) {
	case string:
		s = base64Encode(s)
		hash := sha1.Sum([]byte(s))
		return hex.EncodeToString(hash[:])
	default:
		return ""
	}
}

// base64Encode encodes data if the input isn't already encoded using
// base64.StdEncoding.EncodeToString. If the input is already base64 encoded,
// return the original input unchanged.
func base64Encode(data string) string {
	// Check whether the data is already Base64 encoded; don't double-encode
	if isBase64Encoded(data) {
		return data
	}
	// data has not been encoded encode and return
	return base64.StdEncoding.EncodeToString([]byte(data))
}

func isBase64Encoded(data string) bool {
	_, err := base64.StdEncoding.DecodeString(data)
	return err == nil
}<|MERGE_RESOLUTION|>--- conflicted
+++ resolved
@@ -244,28 +244,10 @@
 
 func determineAzureResourceProvidersToRegister(providerList []resources.Provider) map[string]struct{} {
 	providers := map[string]struct{}{
-<<<<<<< HEAD
-		"Microsoft.Cache":             struct{}{},
-		"Microsoft.Cdn":               struct{}{},
-		"Microsoft.Compute":           struct{}{},
-		"Microsoft.ContainerRegistry": struct{}{},
-		"Microsoft.ContainerService":  struct{}{},
-		"Microsoft.ContainerInstance": struct{}{},
-		"Microsoft.DocumentDB":        struct{}{},
-		"Microsoft.EventGrid":         struct{}{},
-		"Microsoft.EventHub":          struct{}{},
-		"Microsoft.KeyVault":          struct{}{},
-		"microsoft.insights":          struct{}{},
-		"Microsoft.Network":           struct{}{},
-		"Microsoft.Resources":         struct{}{},
-		"Microsoft.Search":            struct{}{},
-		"Microsoft.ServiceBus":        struct{}{},
-		"Microsoft.Sql":               struct{}{},
-		"Microsoft.Storage":           struct{}{},
-=======
 		"Microsoft.Cache":             {},
 		"Microsoft.Cdn":               {},
 		"Microsoft.Compute":           {},
+		"Microsoft.ContainerInstance": {},
 		"Microsoft.ContainerRegistry": {},
 		"Microsoft.ContainerService":  {},
 		"Microsoft.DBforPostgreSQL":   {},
@@ -280,7 +262,6 @@
 		"Microsoft.ServiceBus":        {},
 		"Microsoft.Sql":               {},
 		"Microsoft.Storage":           {},
->>>>>>> 5e74f93d
 	}
 
 	// filter out any providers already registered
